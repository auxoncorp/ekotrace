use std::{
    convert::{TryFrom, TryInto},
    io,
    iter::Peekable,
    mem,
};

use chrono::prelude::*;
use err_derive::Error;
<<<<<<< HEAD
use fenced_ring_buffer::WholeEntry;
=======
use serde::{Deserialize, Serialize};
use static_assertions::assert_eq_size;

>>>>>>> 288fbb65
use modality_probe::{
    log::LogEntry,
    wire::{le_bytes, ReportWireError, WireReport},
    EventId, LogicalClock, ProbeEpoch, ProbeId, ProbeTicks,
};

pub mod json;

assert_eq_size!(LogEntry, u32);

macro_rules! newtype {
   ($(#[$meta:meta])* pub struct $name:ident(pub $t:ty);) => {
        $(#[$meta])*
        pub struct $name(pub $t);

        impl From<$t> for $name {
            fn from(val: $t) -> $name {
                $name(val)
            }
        }

        impl Into<$t> for &$name {
            fn into(self) -> $t {
                self.0
            }
        }
    };
}

newtype! {
    /// A logical event scope
    ///
    /// A session is an arbitrary scope for log events. Event ordering is (via
    /// sequence and logical clocks) is resolved between events in the same
    /// session.
    #[derive(Serialize, Deserialize, Debug, Eq, PartialEq, Hash, Copy, Clone)]
    pub struct SessionId(pub u32);
}

newtype! {
    /// A log report sequence number
    #[derive(Serialize, Deserialize, Debug, Eq, PartialEq, Hash, Copy, Clone)]
    pub struct SequenceNumber(pub u64);
}

impl SequenceNumber {
    /// Get the sequence number which preceeded this one.
    pub fn prev(&self) -> Self {
        SequenceNumber(self.0.saturating_sub(1))
    }
}

#[derive(Debug, Error)]
pub enum SerializationError {
    #[error(display = "Invalid probe id {:?}", _0)]
    InvalidProbeId(LogEntry),

    #[error(display = "Invalid event id {:?}", _0)]
    InvalidEventId(LogEntry),

    #[error(display = "Report wire error")]
    ReportWireError(#[error(source)] ReportWireError),

    #[error(
        display = "Too many frontier clocks ({:?}) for the wire type's u16 primitive",
        _0
    )]
    TooManyFrontierClocks(usize),

    #[error(
        display = "Too many log entries ({:?}) for the wire type's u32 primitive",
        _0
    )]
    TooManyLogEntries(usize),
}

#[derive(Debug, PartialEq)]
pub struct Report {
    pub probe_id: ProbeId,
    pub probe_clock: LogicalClock,
    pub seq_num: SequenceNumber,
    pub persistent_epoch_counting: bool,
    pub frontier_clocks: Vec<LogicalClock>,
    pub event_log: Vec<EventLogEntry>,
}

#[derive(Debug, Eq, PartialEq, Clone, Copy)]
pub enum EventLogEntry {
    Event(EventId),
    EventWithPayload(EventId, u32),
    TraceClock(LogicalClock),
}

/// A single entry in the log
#[derive(Serialize, Deserialize, Debug, Eq, PartialEq, Clone)]
pub struct ReportLogEntry {
    /// The session in which this entry was made. Used to qualify the id field.
    pub session_id: SessionId,

    /// The sequence number to which this entry belongs
    pub sequence_number: SequenceNumber,

    /// Where this entry occurs within the sequence number
    pub sequence_index: u32,

    /// The probe that supplied this entry
    pub probe_id: ProbeId,

    /// Whether or not the probe which reported this event has a
    /// persistent epoch counter.
    pub persistent_epoch_counting: bool,

    /// This entry's data; a frontier
    /// clock, event, event with payload, or a trace clock
    pub data: LogEntryData,

    /// The time this entry was received by the collector
    ///
    /// This is the collector's system clock at the time the entry data was
    /// received, not when it was created. It is stored for convenience only;
    /// the logical clock should be used for ordering messages.
    pub receive_time: DateTime<Utc>,
}

#[derive(Serialize, Deserialize, Debug, Eq, PartialEq, Clone)]
pub enum LogEntryData {
    FrontierClock(LogicalClock),
    Event(EventId),
    EventWithPayload(EventId, u32),
    TraceClock(LogicalClock),
}

impl From<EventLogEntry> for LogEntryData {
    fn from(e: EventLogEntry) -> Self {
        match e {
            EventLogEntry::Event(id) => LogEntryData::Event(id),
            EventLogEntry::EventWithPayload(id, p) => LogEntryData::EventWithPayload(id, p),
            EventLogEntry::TraceClock(lc) => LogEntryData::TraceClock(lc),
        }
    }
}

/// A row in a collected trace.
#[derive(Debug, serde::Serialize, serde::Deserialize, Eq, PartialEq)]
pub struct LogFileRow {
    pub session_id: u32,
    pub sequence_number: u64,
    pub sequence_index: u32,
    pub receive_time: DateTime<Utc>,
    pub probe_id: u32,
    pub fc_probe_id: Option<u32>,
    pub fc_probe_epoch: Option<u16>,
    pub fc_probe_clock: Option<u16>,
    pub event_id: Option<u32>,
    pub event_payload: Option<u32>,
    pub tc_probe_id: Option<u32>,
    pub tc_probe_epoch: Option<u16>,
    pub tc_probe_clock: Option<u16>,
}

impl LogFileRow {
    pub fn packed_tc_clock(&self) -> Option<u32> {
        if self.tc_probe_epoch.is_some() && self.tc_probe_clock.is_some() {
            Some(modality_probe::pack_clock_word(
                ProbeEpoch::from(self.tc_probe_epoch.expect("just checked epoch presence")),
                ProbeTicks::from(self.tc_probe_clock.expect("just checked clock presence")),
            ))
        } else {
            None
        }
    }

    pub fn packed_fc_clock(&self) -> Option<u32> {
        if self.fc_probe_epoch.is_some() && self.fc_probe_clock.is_some() {
            Some(modality_probe::pack_clock_word(
                ProbeEpoch::from(self.fc_probe_epoch.expect("just checked epoch presence")),
                ProbeTicks::from(self.fc_probe_clock.expect("just checked clock presence")),
            ))
        } else {
            None
        }
    }

    pub fn is_trace_clock(&self) -> bool {
        self.tc_probe_id.is_some() && self.tc_probe_epoch.is_some() && self.tc_probe_clock.is_some()
    }

    pub fn is_frontier_clock(&self) -> bool {
        self.fc_probe_id.is_some() && self.fc_probe_epoch.is_some() && self.fc_probe_clock.is_some()
    }

    pub fn is_event(&self) -> bool {
        self.event_id.is_some()
    }
}

pub struct ReportIter<I>
where
    I: Iterator<Item = ReportLogEntry>,
{
    report_items: Peekable<I>,
}

impl<I> ReportIter<I>
where
    I: Iterator<Item = ReportLogEntry>,
{
    pub fn new(report_items: Peekable<I>) -> Self {
        ReportIter { report_items }
    }
}

impl<I> Iterator for ReportIter<I>
where
    I: Iterator<Item = ReportLogEntry>,
{
    type Item = Report;
    fn next(&mut self) -> Option<Report> {
        let next = match self.report_items.peek() {
            Some(e) => e,
            None => return None,
        };
        let probe_id = next.probe_id;

        let seq_num = next.sequence_number;
        let mut report = Report {
            probe_id,
            probe_clock: LogicalClock {
                id: probe_id,
                epoch: ProbeEpoch(0),
                ticks: ProbeTicks(0),
            },
            persistent_epoch_counting: next.persistent_epoch_counting,
            seq_num: next.sequence_number,
            frontier_clocks: Vec::new(),
            event_log: Vec::new(),
        };

        loop {
            let next = match self.report_items.peek() {
                Some(e) => e,
                None => return Some(report),
            };
            if next.probe_id != probe_id || next.sequence_number != seq_num {
                return Some(report);
            }

            // we peeked at this item above.
            let e = self.report_items.next().unwrap();
            match e.data {
                LogEntryData::FrontierClock(lc) => {
                    let id = lc.id;
                    if id == report.probe_id {
                        report.probe_clock = lc;
                    }
                    report.frontier_clocks.push(lc);
                }
                LogEntryData::TraceClock(lc) => {
                    let id = lc.id;
                    report.event_log.push(EventLogEntry::TraceClock(lc));
                    if id == report.probe_id {
                        report.probe_clock = lc;
                    }
                }
                LogEntryData::Event(e) => {
                    report.event_log.push(EventLogEntry::Event(e));
                }
                LogEntryData::EventWithPayload(e, p) => {
                    report.event_log.push(EventLogEntry::EventWithPayload(e, p));
                }
            }
        }
    }
}

impl From<&ReportLogEntry> for LogFileRow {
    fn from(e: &ReportLogEntry) -> LogFileRow {
        LogFileRow {
            session_id: e.session_id.0,
            sequence_number: e.sequence_number.0,
            sequence_index: e.sequence_index,
            probe_id: e.probe_id.get_raw(),
            fc_probe_id: match e.data {
                LogEntryData::FrontierClock(lc) => Some(lc.id.get_raw()),
                _ => None,
            },
            fc_probe_epoch: match e.data {
                LogEntryData::FrontierClock(lc) => Some(lc.epoch.0),
                _ => None,
            },
            fc_probe_clock: match e.data {
                LogEntryData::FrontierClock(lc) => Some(lc.ticks.0),
                _ => None,
            },
            event_id: match &e.data {
                LogEntryData::Event(id) => Some(id.get_raw()),
                LogEntryData::EventWithPayload(id, _) => Some(id.get_raw()),
                _ => None,
            },
            event_payload: match &e.data {
                LogEntryData::EventWithPayload(_, payload) => Some(*payload),
                _ => None,
            },
            tc_probe_id: match &e.data {
                LogEntryData::TraceClock(lc) => Some(lc.id.get_raw()),
                _ => None,
            },
            tc_probe_epoch: match &e.data {
                LogEntryData::TraceClock(lc) => Some(lc.epoch.0),
                _ => None,
            },
            tc_probe_clock: match &e.data {
                LogEntryData::TraceClock(lc) => Some(lc.ticks.0),
                _ => None,
            },
            receive_time: e.receive_time,
        }
    }
}

#[derive(Debug, Clone, Error)]
pub enum Error {
    #[error(display = "{}", message)]
    InvalidContent {
        session_id: SessionId,
        sequence_number: SequenceNumber,
        sequence_index: u32,
        message: &'static str,
    },
    #[error(display = "{}", _0)]
    Serialization(String),
    #[error(display = "IO error: {}", _0)]
    Io(String),
}

impl From<io::Error> for Error {
    fn from(e: io::Error) -> Self {
        Error::Io(format!("{}", e))
    }
}

impl TryFrom<&LogFileRow> for ReportLogEntry {
    type Error = Error;

    fn try_from(l: &LogFileRow) -> Result<ReportLogEntry, Self::Error> {
        let session_id: SessionId = l.session_id.into();
        let sequence_number: SequenceNumber = l.sequence_number.into();
        let sequence_index: u32 = l.sequence_index;

        let data = if let Some(fc_probe_id) = l.fc_probe_id {
            match (l.fc_probe_epoch, l.fc_probe_clock) {
                (Some(epoch), Some(clock)) => {
                    LogEntryData::FrontierClock(
                        LogicalClock {
                            id: fc_probe_id.try_into().map_err(|_e|
                                Error::InvalidContent {
                                    session_id,
                                    sequence_number,
                                    sequence_index,
                                    message: "When fc_probe_id is present, it must be a valid modality_probe::ProbeId",
                                })?,
                            epoch: epoch.into(),
                            ticks: clock.into(),
                        }
                    )
                }
                (None, _) => {
                    return Err(Error::InvalidContent {
                        session_id,
                        sequence_number,
                        sequence_index,
                        message: "When fc_probe_id is present, fc_probe_epoch must also be present",
                    });
                },
                (_, None) => {
                    return Err(Error::InvalidContent {
                        session_id,
                        sequence_number,
                        sequence_index,
                        message: "When fc_probe_id is present, fc_probe_clock must also be present",
                    });
                },
            }
        } else if let Some(event_id) = l.event_id {
            if l.fc_probe_id.is_some() {
                return Err(Error::InvalidContent {
                    session_id,
                    sequence_number,
                    sequence_index,
                    message: "When event_id is present, fc_probe_id must be empty",
                });
            } else if l.fc_probe_epoch.is_some() {
                return Err(Error::InvalidContent {
                    session_id,
                    sequence_number,
                    sequence_index,
                    message: "When event_id is present, fc_probe_epoch must be empty",
                });
            } else if l.fc_probe_clock.is_some() {
                return Err(Error::InvalidContent {
                    session_id,
                    sequence_number,
                    sequence_index,
                    message: "When event_id is present, fc_probe_clock must be empty",
                });
            } else if l.tc_probe_id.is_some() {
                return Err(Error::InvalidContent {
                    session_id,
                    sequence_number,
                    sequence_index,
                    message: "When event_id is present, tc_probe_id must be empty",
                });
            } else if l.tc_probe_epoch.is_some() {
                return Err(Error::InvalidContent {
                    session_id,
                    sequence_number,
                    sequence_index,
                    message: "When event_id is present, tc_probe_epoch must be empty",
                });
            } else if l.tc_probe_clock.is_some() {
                return Err(Error::InvalidContent {
                    session_id,
                    sequence_number,
                    sequence_index,
                    message: "When event_id is present, tc_probe_clock must be empty",
                });
            }

            let event_id = event_id.try_into().map_err(|_e| Error::InvalidContent {
                session_id,
                sequence_number,
                sequence_index,
                message: "Invalid event id",
            })?;

            if let Some(payload) = l.event_payload {
                LogEntryData::EventWithPayload(event_id, payload)
            } else {
                LogEntryData::Event(event_id)
            }
        } else if let Some(tc_probe_id) = l.tc_probe_id {
            match (l.tc_probe_epoch, l.tc_probe_clock) {
                (Some(epoch), Some(clock)) => {
                    LogEntryData::TraceClock(
                        LogicalClock {
                            id: tc_probe_id.try_into().map_err(|_e|
                                Error::InvalidContent {
                                    session_id,
                                    sequence_number,
                                    sequence_index,
                                    message: "When tc_probe_id is present, it must be a valid modality_probe::ProbeId",
                                })?,
                            epoch: epoch.into(),
                            ticks: clock.into(),
                        }
                    )
                }
                (None, _) => {
                    return Err(Error::InvalidContent {
                        session_id,
                        sequence_number,
                        sequence_index,
                        message: "When tc_probe_id is present, tc_probe_epoch must also be present",
                    });
                },
                (_, None) => {
                    return Err(Error::InvalidContent {
                        session_id,
                        sequence_number,
                        sequence_index,
                        message: "When tc_probe_id is present, tc_probe_clock must also be present",
                    });
                },
            }
        } else {
            return Err(Error::InvalidContent {
                session_id,
                sequence_number,
                sequence_index,
                message: "Either fc_probe_id, event_id, or tc_probe_id must be preset",
            });
        };

        Ok(ReportLogEntry {
            session_id,
            sequence_number,
            sequence_index,
            persistent_epoch_counting: false,
            probe_id: l.probe_id.try_into().map_err(|_e| Error::InvalidContent {
                session_id,
                sequence_number,
                sequence_index,
                message: "probe_id must be a valid modality_probe::ProbeId",
            })?,
            data,
            receive_time: l.receive_time,
        })
    }
}

pub fn add_log_report_to_entries(
    log_report: &Report,
    session_id: SessionId,
    receive_time: DateTime<Utc>,
    log_entries_buffer: &mut Vec<ReportLogEntry>,
) {
    let probe_id = log_report.probe_id;
    let sequence_number = log_report.seq_num;
    let mut sequence_index = 0;

    for fc in &log_report.frontier_clocks {
        log_entries_buffer.push(ReportLogEntry {
            session_id,
            sequence_number,
            sequence_index,
            probe_id,
            persistent_epoch_counting: log_report.persistent_epoch_counting,
            data: LogEntryData::FrontierClock(*fc),
            receive_time,
        });
        sequence_index += 1;
    }

    for event in &log_report.event_log {
        log_entries_buffer.push(ReportLogEntry {
            session_id,
            sequence_number,
            sequence_index,
            probe_id,
            persistent_epoch_counting: log_report.persistent_epoch_counting,
            data: LogEntryData::from(*event),
            receive_time,
        });
        sequence_index += 1;
    }
}

impl TryFrom<&[u8]> for Report {
    type Error = SerializationError;
    fn try_from(buf: &[u8]) -> Result<Self, Self::Error> {
        let report = WireReport::new(buf)?;
        let (epoch, ticks) = modality_probe::unpack_clock_word(report.clock());
        let id = report.probe_id()?;
        let mut owned_report = Report {
            probe_id: id,
            probe_clock: LogicalClock { id, epoch, ticks },
            seq_num: report.seq_num().into(),
            persistent_epoch_counting: report.persistent_epoch_counting(),
            frontier_clocks: vec![],
            event_log: vec![],
        };

        let clocks_len = report.n_clocks() as usize * mem::size_of::<LogicalClock>();
        let mut probe_id = None;
        let payload = report.payload();
        for u32_bytes in payload[..clocks_len].chunks_exact(mem::size_of::<LogEntry>()) {
            let raw = le_bytes::read_u32(u32_bytes);
            if probe_id.is_none() {
                let entry = unsafe { LogEntry::new_unchecked(raw) };
                if entry.has_clock_bit_set() {
                    probe_id = Some(
                        ProbeId::new(entry.interpret_as_logical_clock_probe_id())
                            .ok_or_else(|| SerializationError::InvalidProbeId(entry))?,
                    );
                }
            } else {
                let (epoch, ticks) = modality_probe::unpack_clock_word(raw);
                owned_report.frontier_clocks.push(LogicalClock {
                    id: probe_id.expect("checked above that probe id is not none"),
                    epoch,
                    ticks,
                });
                probe_id = None;
            }
        }

        let mut interpret_next_as = Next::DontKnow;
        for u32_bytes in payload[clocks_len..].chunks_exact(mem::size_of::<LogEntry>()) {
            let raw = le_bytes::read_u32(u32_bytes);
            match interpret_next_as {
                Next::DontKnow => {
                    let raw_entry = unsafe { LogEntry::new_unchecked(raw) };
                    if raw_entry.has_clock_bit_set() {
                        interpret_next_as = Next::Clock(
                            ProbeId::new(raw_entry.interpret_as_logical_clock_probe_id())
                                .ok_or_else(|| SerializationError::InvalidProbeId(raw_entry))?,
                        );
                    } else if raw_entry.has_event_with_payload_bit_set() {
                        interpret_next_as = Next::Payload(
                            raw_entry
                                .interpret_as_event_id()
                                .ok_or_else(|| SerializationError::InvalidEventId(raw_entry))?,
                        );
                    } else {
                        owned_report.event_log.push(EventLogEntry::Event(
                            raw_entry
                                .interpret_as_event_id()
                                .ok_or_else(|| SerializationError::InvalidEventId(raw_entry))?,
                        ));
                    }
                }
                Next::Clock(id) => {
                    let (epoch, ticks) = modality_probe::unpack_clock_word(raw);
                    owned_report
                        .event_log
                        .push(EventLogEntry::TraceClock(LogicalClock { id, epoch, ticks }));
                    interpret_next_as = Next::DontKnow;
                }
                Next::Payload(id) => {
                    owned_report
                        .event_log
                        .push(EventLogEntry::EventWithPayload(id, raw));
                    interpret_next_as = Next::DontKnow;
                }
            }
        }
        Ok(owned_report)
    }
}

#[derive(Debug)]
enum Next {
    Clock(ProbeId),
    Payload(EventId),
    DontKnow,
}

impl Report {
    /// Try to create a report from a list of log entries
    pub fn try_from_log(
        source_clock: LogicalClock,
        seq_num: u64,
        frontier_clocks: Vec<LogicalClock>,
        log: &[WholeEntry<LogEntry>],
    ) -> Result<Self, SerializationError> {
        let mut owned_report = Report {
            probe_id: source_clock.id,
            probe_clock: source_clock,
            seq_num: SequenceNumber(seq_num),
            frontier_clocks,
            event_log: vec![],
        };

        for entry in log {
            match entry {
                WholeEntry::Single(ev) => {
                    owned_report.event_log.push(EventLogEntry::Event(
                        ev.interpret_as_event_id()
                            .ok_or_else(|| SerializationError::InvalidEventId(*ev))?,
                    ));
                }
                WholeEntry::Double(first, second) => {
                    if first.has_clock_bit_set() {
                        let id = ProbeId::new(first.interpret_as_logical_clock_probe_id())
                            .ok_or_else(|| SerializationError::InvalidProbeId(*first))?;
                        let (epoch, ticks) = modality_probe::unpack_clock_word(second.raw());
                        owned_report
                            .event_log
                            .push(EventLogEntry::TraceClock(LogicalClock { id, epoch, ticks }));
                    } else {
                        debug_assert!(first.has_event_with_payload_bit_set());
                        let ev = first
                            .interpret_as_event_id()
                            .ok_or_else(|| SerializationError::InvalidEventId(*first))?;
                        let payload = second.raw();
                        owned_report
                            .event_log
                            .push(EventLogEntry::EventWithPayload(ev, payload));
                    }
                }
            }
        }
        Ok(owned_report)
    }

    pub fn write_into_le_bytes(&self, bytes: &mut [u8]) -> Result<usize, SerializationError> {
        if self.frontier_clocks.len() > std::u16::MAX as usize {
            return Err(SerializationError::TooManyFrontierClocks(
                self.frontier_clocks.len(),
            ));
        }

        let mut wire = WireReport::new_unchecked(bytes);
        wire.check_len()?;
        wire.set_fingerprint();
        wire.set_probe_id(self.probe_id);
        wire.set_clock(modality_probe::pack_clock_word(
            self.probe_clock.epoch,
            self.probe_clock.ticks,
        ));
        wire.set_seq_num(self.seq_num.0);
        wire.set_n_clocks(self.frontier_clocks.len() as _);

        let num_u32_entries: usize = self
            .event_log
            .iter()
            .map(|e| match e {
                EventLogEntry::Event(_) => 1,
                EventLogEntry::EventWithPayload(_, _) => 2,
                EventLogEntry::TraceClock(_) => {
                    mem::size_of::<LogicalClock>() / mem::size_of::<u32>()
                }
            })
            .sum();

        if num_u32_entries > std::u32::MAX as usize {
            return Err(SerializationError::TooManyLogEntries(num_u32_entries));
        }

        wire.set_n_log_entries(num_u32_entries as _);
        wire.check_payload_len()?;

        let payload = wire.payload_mut();
        let n_clock_bytes = self.frontier_clocks.len() * mem::size_of::<LogicalClock>();
        for (src_clock, dest_bytes) in self
            .frontier_clocks
            .iter()
            .zip(payload[..n_clock_bytes].chunks_exact_mut(mem::size_of::<LogicalClock>()))
        {
            let (entry_a, entry_b) = LogEntry::clock(*src_clock);
            le_bytes::write_u32(&mut dest_bytes[..4], entry_a.raw());
            le_bytes::write_u32(&mut dest_bytes[4..8], entry_b.raw());
        }

        let mut byte_cursor = n_clock_bytes;
        for src_entry in self.event_log.iter() {
            match src_entry {
                EventLogEntry::Event(id) => {
                    let entry = LogEntry::event(*id);
                    le_bytes::write_u32(&mut payload[byte_cursor..], entry.raw());
                    byte_cursor += mem::size_of::<u32>();
                }
                EventLogEntry::EventWithPayload(id, p) => {
                    let (entry_a, entry_b) = LogEntry::event_with_payload(*id, *p);
                    le_bytes::write_u32(&mut payload[byte_cursor..], entry_a.raw());
                    byte_cursor += mem::size_of::<u32>();
                    le_bytes::write_u32(&mut payload[byte_cursor..], entry_b.raw());
                    byte_cursor += mem::size_of::<u32>();
                }
                EventLogEntry::TraceClock(lc) => {
                    let (entry_a, entry_b) = LogEntry::clock(*lc);
                    le_bytes::write_u32(&mut payload[byte_cursor..], entry_a.raw());
                    byte_cursor += mem::size_of::<u32>();
                    le_bytes::write_u32(&mut payload[byte_cursor..], entry_b.raw());
                    byte_cursor += mem::size_of::<u32>();
                }
            }
        }

        Ok(WireReport::<&[u8]>::buffer_len(
            self.frontier_clocks.len(),
            num_u32_entries as _,
        ))
    }
}

#[cfg(test)]
pub(crate) mod test {
    use super::*;
    use modality_probe::*;
    use pretty_assertions::assert_eq;
    use proptest::prelude::*;
    use proptest::std_facade::*;
    use std::convert::TryFrom;

    pub fn arb_session_id() -> impl Strategy<Value = SessionId> {
        any::<u32>().prop_map_into()
    }

    pub fn arb_sequence_number() -> impl Strategy<Value = SequenceNumber> {
        any::<u64>().prop_map_into()
    }

    pub fn arb_sequence_index() -> impl Strategy<Value = u32> {
        any::<u32>()
    }

    prop_compose! {
        pub fn gen_raw_internal_event_id()(
            raw_id in (EventId::MAX_USER_ID + 1)..EventId::MAX_INTERNAL_ID
        ) -> u32 {
            raw_id
        }
    }

    prop_compose! {
        pub fn gen_raw_user_event_id()(raw_id in 1..=EventId::MAX_USER_ID) -> u32 {
            raw_id
        }
    }

    pub fn arb_event_id() -> impl Strategy<Value = EventId> {
        prop_oneof![
            gen_raw_internal_event_id().prop_map(|id| EventId::new_internal(id).unwrap()),
            gen_raw_user_event_id().prop_map(|id| EventId::new(id).unwrap()),
        ]
    }

    prop_compose! {
        pub fn arb_probe_id()(raw_id in 1..=ProbeId::MAX_ID) -> ProbeId {
            ProbeId::new(raw_id).unwrap()
        }
    }

    pub fn arb_probe_epoch() -> impl Strategy<Value = ProbeEpoch> {
        any::<ProbeEpoch>()
    }

    pub fn arb_probe_clock() -> impl Strategy<Value = ProbeTicks> {
        any::<ProbeTicks>()
    }

    pub fn arb_datetime() -> impl Strategy<Value = DateTime<Utc>> {
        any::<i64>().prop_map(|n| Utc.timestamp_nanos(n))
    }

    pub fn arb_logical_clock() -> impl Strategy<Value = LogicalClock> {
        (arb_probe_id(), arb_probe_epoch(), arb_probe_clock())
            .prop_map(|(id, epoch, ticks)| LogicalClock { id, epoch, ticks })
    }

    prop_compose! {
        pub fn gen_frontier_clocks(max_clocks: usize)
        (vec in proptest::collection::vec(arb_logical_clock(), 0..max_clocks))
        -> Vec<LogicalClock> {
            vec
        }
    }

    pub fn arb_log_entry_data() -> impl Strategy<Value = LogEntryData> {
        let fc = arb_logical_clock()
            .prop_map(|lc| LogEntryData::FrontierClock(lc))
            .boxed();
        let eid = arb_event_id()
            .prop_map(|id| LogEntryData::Event(id))
            .boxed();
        let eid_wp = (arb_event_id(), any::<u32>())
            .prop_map(|(id, p)| LogEntryData::EventWithPayload(id, p))
            .boxed();
        let tc = arb_logical_clock()
            .prop_map(|lc| LogEntryData::TraceClock(lc))
            .boxed();
        fc.prop_union(eid).or(eid_wp).or(tc)
    }

    pub fn arb_event_log_entry() -> impl Strategy<Value = EventLogEntry> {
        let tc = arb_logical_clock()
            .prop_map(|lc| EventLogEntry::TraceClock(lc))
            .boxed();
        let eid = arb_event_id()
            .prop_map(|id| EventLogEntry::Event(id))
            .boxed();
        let eid_wp = (arb_event_id(), any::<u32>())
            .prop_map(|(id, p)| EventLogEntry::EventWithPayload(id, p))
            .boxed();
        tc.prop_union(eid).or(eid_wp)
    }

    prop_compose! {
        pub fn gen_event_log(max_entries: usize)
        (vec in proptest::collection::vec(arb_event_log_entry(), 0..max_entries))
        -> Vec<EventLogEntry> {
            vec
        }
    }

    pub fn arb_log_entry() -> impl Strategy<Value = ReportLogEntry> {
        (
            arb_session_id(),
            arb_sequence_number(),
            arb_sequence_index(),
            arb_probe_id(),
            arb_log_entry_data(),
            arb_datetime(),
            any::<bool>(),
        )
            .prop_map(
                |(
                    session_id,
                    sequence_number,
                    sequence_index,
                    probe_id,
                    data,
                    receive_time,
                    persistent_epoch_counting,
                )| {
                    ReportLogEntry {
                        session_id,
                        sequence_number,
                        sequence_index,
                        probe_id,
                        persistent_epoch_counting,
                        data,
                        receive_time,
                    }
                },
            )
    }

    prop_compose! {
        pub fn gen_report(
            max_frontier_clocks: usize,
            max_log_entries: usize)
            (
                probe_id in arb_probe_id(),
                probe_clock in arb_logical_clock(),
                seq_num in arb_sequence_number(),
                frontier_clocks in gen_frontier_clocks(max_frontier_clocks),
                event_log in gen_event_log(max_log_entries),
             ) -> Report {
                Report {
                    probe_id,
                    probe_clock,
                    seq_num,
                    persistent_epoch_counting: false,
                    frontier_clocks,
                    event_log,
                }
            }
    }

    #[test]
    fn report_e2e() {
        let mut storage1 = vec![0; 1024];
        let mut p1 = modality_probe::ModalityProbe::new_with_storage(
            &mut storage1,
            ProbeId::new(1).unwrap(),
            RestartCounterProvider::NoRestartTracking,
        )
        .unwrap();

        let mut storage2 = vec![0; 1024];
        let mut p2 = modality_probe::ModalityProbe::new_with_storage(
            &mut storage2,
            ProbeId::new(2).unwrap(),
            RestartCounterProvider::NoRestartTracking,
        )
        .unwrap();

        p1.record_event(EventId::new(1).unwrap());
        let mut report_dest = vec![0; 512];
        let n_bytes = p1.report(&mut report_dest).unwrap().unwrap();
        let o_report = Report::try_from(&report_dest[..n_bytes.get()]).unwrap();
        assert_eq!(
            o_report,
            Report {
                probe_id: ProbeId::new(1).unwrap(),
                probe_clock: LogicalClock {
                    id: ProbeId::new(1).unwrap(),
                    epoch: ProbeEpoch(0),
                    ticks: ProbeTicks(0),
                },
                seq_num: 0.into(),
                persistent_epoch_counting: false,
                frontier_clocks: vec![LogicalClock {
                    id: ProbeId::new(1).unwrap(),
                    epoch: ProbeEpoch(0),
                    ticks: ProbeTicks(0),
                }],
                event_log: vec![
                    EventLogEntry::Event(EventId::EVENT_PROBE_INITIALIZED),
                    EventLogEntry::Event(EventId::new(1).unwrap())
                ],
            }
        );

        let bytes_written = o_report.write_into_le_bytes(&mut report_dest[..]).unwrap();
        let i_report = Report::try_from(&report_dest[..bytes_written]).unwrap();
        assert_eq!(o_report, i_report);

        let snap = p1.produce_snapshot().unwrap();
        p2.record_event(EventId::new(2).unwrap());
        p2.merge_snapshot(&snap).unwrap();
        let n_bytes = p1.report(&mut report_dest).unwrap().unwrap();
        let o_report = Report::try_from(&report_dest[..n_bytes.get()]).unwrap();
        assert_eq!(
            o_report,
            Report {
                probe_id: ProbeId::new(1).unwrap(),
                probe_clock: LogicalClock {
                    id: ProbeId::new(1).unwrap(),
                    epoch: ProbeEpoch(1),
                    ticks: ProbeTicks(1),
                },
                seq_num: 1.into(),
                persistent_epoch_counting: false,
                frontier_clocks: vec![LogicalClock {
                    id: ProbeId::new(1).unwrap(),
                    epoch: ProbeEpoch(0),
                    ticks: ProbeTicks(0),
                }],
                event_log: vec![
                    EventLogEntry::Event(EventId::EVENT_PRODUCED_EXTERNAL_REPORT),
                    EventLogEntry::TraceClock(LogicalClock {
                        id: ProbeId::new(1).unwrap(),
                        epoch: ProbeEpoch(1),
                        ticks: ProbeTicks(1),
                    })
                ],
            }
        );

        let bytes_written = o_report.write_into_le_bytes(&mut report_dest[..]).unwrap();
        let i_report = Report::try_from(&report_dest[..bytes_written]).unwrap();
        assert_eq!(o_report, i_report);

        p2.record_event_with_payload(EventId::new(8).unwrap(), 10);
        let n_bytes = p2.report(&mut report_dest).unwrap().unwrap();
        let o_report = Report::try_from(&report_dest[..n_bytes.get()]).unwrap();
        assert_eq!(
            o_report,
            Report {
                probe_id: ProbeId::new(2).unwrap(),
                probe_clock: LogicalClock {
                    id: ProbeId::new(2).unwrap(),
                    epoch: ProbeEpoch(1),
                    ticks: ProbeTicks(1),
                },
                seq_num: 0.into(),
                persistent_epoch_counting: false,
                frontier_clocks: vec![LogicalClock {
                    id: ProbeId::new(2).unwrap(),
                    epoch: ProbeEpoch(0),
                    ticks: ProbeTicks(0),
                }],
                event_log: vec![
                    EventLogEntry::Event(EventId::EVENT_PROBE_INITIALIZED),
                    EventLogEntry::Event(EventId::new(2).unwrap()),
                    EventLogEntry::TraceClock(LogicalClock {
                        id: ProbeId::new(2).unwrap(),
                        epoch: ProbeEpoch(1),
                        ticks: ProbeTicks(1),
                    }),
                    EventLogEntry::TraceClock(LogicalClock {
                        id: ProbeId::new(1).unwrap(),
                        epoch: ProbeEpoch(0),
                        ticks: ProbeTicks(0),
                    }),
                    EventLogEntry::EventWithPayload(EventId::new(8).unwrap(), 10),
                ],
            }
        );

        let bytes_written = o_report.write_into_le_bytes(&mut report_dest[..]).unwrap();
        let i_report = Report::try_from(&report_dest[..bytes_written]).unwrap();
        assert_eq!(o_report, i_report);
    }

    proptest! {
        #[test]
        fn round_trip_serialization(
            mut report in gen_report(256, 512)
        ) {
            // Need to make sure probe_clock.id and probe_id are the same
            report.probe_clock.id = report.probe_id;

            const MEGABYTE: usize = 1024*1024;
            let mut bytes = vec![0u8; MEGABYTE];
            let bytes_written = report.write_into_le_bytes(&mut bytes).unwrap();
            prop_assert!(bytes_written > 0 && bytes_written <= bytes.len());

            match Report::try_from(&bytes[..bytes_written]) {
                Err(e) => prop_assert!(false, "Report::try_from(bytes) error: {:?}", e),
                Ok(r) => prop_assert_eq!(report, r),
            }
        }
    }
}<|MERGE_RESOLUTION|>--- conflicted
+++ resolved
@@ -7,13 +7,10 @@
 
 use chrono::prelude::*;
 use err_derive::Error;
-<<<<<<< HEAD
 use fenced_ring_buffer::WholeEntry;
-=======
 use serde::{Deserialize, Serialize};
 use static_assertions::assert_eq_size;
 
->>>>>>> 288fbb65
 use modality_probe::{
     log::LogEntry,
     wire::{le_bytes, ReportWireError, WireReport},
@@ -655,6 +652,7 @@
             seq_num: SequenceNumber(seq_num),
             frontier_clocks,
             event_log: vec![],
+            persistent_epoch_counting: false,
         };
 
         for entry in log {
