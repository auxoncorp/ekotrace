--- conflicted
+++ resolved
@@ -2,245 +2,9 @@
 
 use core::cmp::PartialEq;
 use core::marker::Copy;
-<<<<<<< HEAD
-
-#[cfg(not(feature = "std"))]
-use core::fmt;
-#[cfg(feature = "std")]
-use std::fmt;
-=======
->>>>>>> 5f8d56ee
 
 /// Entry that can be stored in a RaceBuffer
 pub trait Entry: Copy + PartialEq {
-<<<<<<< HEAD
-    /// Nil value reserved for use by RaceBuffer. Represents a missed entry when it occurs in the reader's buffer
-    const NIL_VAL: Self;
-    /// Return true when called on the first entry of a double-entry pair. Should return false when given NIL_VAL.
-    /// This function is never called on suffixes, entries occuring directly after a prefix.
-    fn is_prefix(&self) -> bool;
-}
-
-pub struct SizeError();
-
-impl fmt::Debug for SizeError {
-    fn fmt(&self, f: &mut fmt::Formatter<'_>) -> fmt::Result {
-        f.write_str("Storage size must be a power of 2")
-    }
-}
-
-#[inline]
-/// Returns the corresponding index in backing storage of given cursor index
-fn get_cursor_index(storage_cap: usize, cursor: usize) -> usize {
-    // Index is lowest n bits of cursor where storage_cap is 2^n
-    cursor & (storage_cap - 1)
-}
-#[repr(C)]
-/// Struct used to write to buffer
-pub struct RaceBuffer<'a, E>
-where
-    E: Entry,
-{
-    /// Writer's cursor
-    wcurs: usize,
-    /// Backing storage
-    storage: &'a mut [E],
-}
-
-impl<'a, E> RaceBuffer<'a, E>
-where
-    E: Entry,
-{
-    /// Create new RaceBuffer. Returns error if storage size is not power of 2
-    pub fn new(storage: &'a mut [E]) -> Result<RaceBuffer<'a, E>, SizeError> {
-        let exp = storage.len().trailing_zeros();
-        if storage.len() != 1usize << exp {
-            return Err(SizeError());
-        }
-
-        Ok(RaceBuffer { wcurs: 0, storage })
-    }
-
-    /// Write single entry to buffer
-    pub fn write(&mut self, data: E) {
-        let write_offset = get_cursor_index(self.storage.len(), self.wcurs);
-        if self.wcurs > 0 {
-            let before_offset = get_cursor_index(self.storage.len(), self.wcurs - 1);
-            if self.storage[before_offset] == E::NIL_VAL {
-                // Previous write left free nil value behind wcurs
-                self.storage[before_offset] = data;
-                return;
-            }
-        }
-
-        if self.storage[write_offset].is_prefix() {
-            // Overwriting double entry, must first overwrite suffix
-            let suffix_offset = get_cursor_index(self.storage.len(), self.wcurs + 1);
-            self.storage[suffix_offset] = E::NIL_VAL;
-            self.storage[write_offset] = E::NIL_VAL;
-            self.wcurs += 2;
-        } else {
-            self.storage[write_offset] = E::NIL_VAL;
-            self.wcurs += 1;
-        }
-        self.storage[write_offset] = data;
-    }
-
-    /// Get value of backing storage corresponding to given cursor
-    pub fn read_storage(&self, curs: usize) -> E {
-        self.storage[get_cursor_index(self.storage.len(), curs)]
-    }
-
-    /// Get current value of write cursor
-    pub fn read_wcurs(&self) -> usize {
-        self.wcurs
-    }
-}
-
-#[cfg(feature = "std")]
-pub mod reader {
-
-    use super::*;
-    use core::marker::PhantomData;
-    use std::error::Error;
-
-    type Result<T> = std::result::Result<T, Box<dyn Error>>;
-    /// Used to "snap" observations of the RaceBuffer's write cursor
-    /// or entries in the RaceBuffer's backing storage. Each Snapper access
-    /// should have sequential consistency with the memory access of the RaceBuffer writer
-    pub trait Snapper<E>
-    where
-        E: Entry,
-    {
-        /// Take a snapshot of the write cursor of the RaceBuffer
-        fn snap_wcurs(&self) -> Result<usize>;
-        /// Take a snapshot of the RaceBuffer's backing storage at the given index
-        fn snap_storage(&self, index: usize) -> Result<E>;
-    }
-
-    /// Struct used to read from a RaceBuffer asynchronously
-    pub struct RaceBufferReader<E, S>
-    where
-        E: Entry,
-        S: Snapper<E>,
-    {
-        /// Struct for reading writer state
-        snapper: S,
-        /// Reader's cursor
-        rcurs: usize,
-        /// Capacity of backing storage
-        storage_cap: usize,
-        /// Cached prefix, not put into buffer until suffix is successfully read
-        cached_prefix: Option<E>,
-        phantom: PhantomData<E>,
-    }
-
-    #[cfg(feature = "std")]
-    impl<E, S> RaceBufferReader<E, S>
-    where
-        E: Copy + PartialEq + Entry,
-        S: Snapper<E>,
-    {
-        /// Create new RaceBufferReader
-        pub fn new(snapper: S, storage_cap: usize) -> RaceBufferReader<E, S> {
-            RaceBufferReader {
-                snapper,
-                rcurs: 0,
-                storage_cap,
-                cached_prefix: None,
-                phantom: PhantomData,
-            }
-        }
-
-        /// Attempt to read all new entries in race buffer into given read buffer
-        pub fn read(&mut self, rbuf: &mut Vec<E>) -> Result<()> {
-            let pre_wcurs = self.snapper.snap_wcurs()?;
-            if pre_wcurs > self.storage_cap + self.rcurs {
-                // If writer has overwritten unread entries, store nils and correct rcurs
-                let num_missed = pre_wcurs - (self.rcurs + self.storage_cap);
-                self.store_nil(num_missed, rbuf);
-                self.rcurs = pre_wcurs - self.storage_cap;
-            }
-
-            // Perform reads into snapshot buffer
-            let first_read = self.rcurs;
-            let mut buf_snapshot: Vec<E> = Vec::new();
-            while self.rcurs < pre_wcurs {
-                let storage_index = get_cursor_index(self.storage_cap, self.rcurs);
-                buf_snapshot.push(self.snapper.snap_storage(storage_index)?);
-                self.rcurs += 1;
-            }
-
-            // Calculate number of entries in snapshot buffer that may have been overwritten
-            let post_wcurs = self.snapper.snap_wcurs()?;
-            let overlap = if post_wcurs > self.storage_cap + first_read {
-                (post_wcurs - self.storage_cap) - first_read
-            } else {
-                0
-            };
-            if overlap >= buf_snapshot.len() {
-                // All entries may have been overwritten, return
-                self.store_nil(buf_snapshot.len(), rbuf);
-                return Ok(());
-            }
-            self.store_nil(overlap, rbuf);
-            let mut valid_snapshot = &mut buf_snapshot[overlap..];
-
-            let last_index = valid_snapshot.len() - 1;
-            if valid_snapshot.len() >= 2 && valid_snapshot[last_index - 1] == E::NIL_VAL {
-                // Writer was possibly not finished writing last two entries, roll
-                // back read by 2
-                valid_snapshot = &mut valid_snapshot[..last_index - 1];
-                self.rcurs -= 2;
-            } else if valid_snapshot[last_index] == E::NIL_VAL {
-                // Writer was possibly not finished writing last entry,
-                // roll back read by 1
-                valid_snapshot = &mut valid_snapshot[..last_index];
-                self.rcurs -= 1;
-            }
-
-            // Store valid entries in read buffer
-            for entry in valid_snapshot {
-                self.store(*entry, rbuf);
-            }
-            Ok(())
-        }
-
-        /// Store given entry in given read buffer
-        fn store(&mut self, entry: E, rbuf: &mut Vec<E>) {
-            match self.cached_prefix {
-                None => {
-                    if entry.is_prefix() {
-                        self.cached_prefix = Some(entry);
-                    } else {
-                        rbuf.push(entry);
-                    }
-                }
-                Some(prefix) => {
-                    if entry == E::NIL_VAL {
-                        // Suffix lost, replace prefix with nil
-                        rbuf.push(E::NIL_VAL);
-                        rbuf.push(E::NIL_VAL);
-                    } else {
-                        // Suffix successfully read, push double entry
-                        rbuf.push(prefix);
-                        rbuf.push(entry);
-                    }
-                    self.cached_prefix = None;
-                }
-            }
-        }
-
-        #[inline]
-        /// Store given number of nil entries in given read buffer
-        fn store_nil(&mut self, num: usize, rbuf: &mut Vec<E>) {
-            for _ in 0..num {
-                self.store(E::NIL_VAL, rbuf);
-            }
-        }
-    }
-}
-=======
     //const NIL_VAL: Self;
     fn is_prefix(&self) -> bool;
 }
@@ -260,7 +24,6 @@
 
 #[cfg(feature = "std")]
 pub mod reader;
->>>>>>> 5f8d56ee
 
 #[cfg(feature = "std")]
 #[cfg(test)]
@@ -338,22 +101,9 @@
         }
 
         // Invariant: Check if entries all have correct index
-<<<<<<< HEAD
-        fn double_entries_consistent(rbuf: &[OrderedEntry]) -> bool {
-            if rbuf[0].is_suffix() {
-
-            }
-            for i in 0..(rbuf.len() - 1) {
-                let cur = &rbuf[i];
-                let next = &rbuf[i + 1];
-                if (cur.is_prefix_unchecked() && !next.is_suffix())
-                    || (!cur.is_prefix_unchecked() && next.is_suffix())
-                {
-=======
         fn double_entries_consistent(rbuf: &[Option<OrderedEntry>]) -> bool {
             if let Some(first_entry) = rbuf[0] {
                 if first_entry.is_suffix() {
->>>>>>> 5f8d56ee
                     return false;
                 }
             }
@@ -395,14 +145,8 @@
             unsafe { Ok(self.0.as_ref().unwrap().read_wcurs()) }
         }
 
-<<<<<<< HEAD
-    impl reader::Snapper<OrderedEntry> for RawPtrSnapper<'_> {
-        fn snap_wcurs(&self) -> Result<usize, Box<dyn Error>> {
-            unsafe { Ok(self.0.as_ref().unwrap().read_wcurs()) }
-=======
         fn snap_owcurs(&self) -> Result<usize, Box<dyn Error>> {
             unsafe { Ok(self.0.as_ref().unwrap().read_owcurs()) }
->>>>>>> 5f8d56ee
         }
 
         fn snap_storage(&self, index: usize) -> Result<OrderedEntry, Box<dyn Error>> {
@@ -504,26 +248,18 @@
                 let mut buf_reader = reader::RaceBufferReader::new(snapper, STORAGE_CAP);
 
                 let mut rng = rand::thread_rng();
-<<<<<<< HEAD
-                while rbuf.len() < NUM_WRITES as usize {
-=======
                 // Last write could be a prefix, only ensure read up to second to last write
                 while rbuf.len() < (NUM_WRITES - 1) as usize {
->>>>>>> 5f8d56ee
                     buf_reader.read(&mut rbuf).unwrap();
                     let sleep_time: u64 = rng.gen::<u64>() % 3000;
                     std::thread::sleep(Duration::from_nanos(sleep_time));
                 }
                 thread::sleep(Duration::from_millis(100));
                 buf_reader.read(&mut rbuf).unwrap();
-<<<<<<< HEAD
-                assert_eq!(rbuf.len(), NUM_WRITES as usize);
-=======
                 assert!(
                     (rbuf.len() == NUM_WRITES as usize)
                         || (rbuf.len() == (NUM_WRITES - 1) as usize)
                 );
->>>>>>> 5f8d56ee
                 assert!(OrderedEntry::entries_correct_index(&rbuf[..]));
                 assert!(OrderedEntry::double_entries_consistent(&rbuf[..]));
                 barr_w.wait();
