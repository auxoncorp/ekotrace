# modality-probe

Embedded-friendly causal event tracing.

## Overview

`modality-probe` is an open source part of Auxon’s Modality™
continuous verification & validation platform. Its role is to record
events and track their causal relationships between the different
parts of your system. Why? Because being able to stitch together a
causal history of a system, particularly a system _under test_,
provides a high-resolution lens into _what happened_. This history can
then be used for testing, debugging, understanding emergent scenarios,
and more.

While `modality-probe` is written in Rust, it targets C environments,
particularly those of the embedded variety. The library used for
recording events and exchanging causality data does not depend on any
sort of standard library and is fully functional in bare-metal or RTOS
environments.

### This Repository

* [C API](./modality-probe-capi): Interact with a Modality probe from C.
* [CLI](./modality-probe-cli): The CLI used for code generation for
  probes and the visualization of a trace.
* [UDP Collector](./collectors/modality-probe-udp-collector): A
  UDP-based service that collects probes' outgoing reports.
* [Debug Collector](./collectors/modality-probe-debug-collector): A
  collector that uses JTAG to retrieve data from the probes' logs.

## Getting Started

### Dependencies

* [Rust Toolchain](https://rustup.rs)

### Building

Once Rust is installed, build Modality Probe using Cargo:

```shell
$ git clone https://github.com/auxoncorp/modality-probe.git
$ cd modality-probe
$ cargo build --release --all
```

If you're targeting a C application, you'll also want to build
`modality-probe-capi`.

```shell
$ cd modality-probe/modality-probe-capi
$ cargo build --release
```

## Usage

In the following sections we'll be using excerpts from the
[examples](./examples/rust-example). You can actually run the complete
example using Cargo from inside that directory.

```shell
$ cd examples/rust-example
$ cargo test
```

The probe API consists of five behaviors: initialization, event
recording, snapshot production and merging, report generation, and
associating a Modality trace with other log data (termed “now”). We'll
be covering each of these individually below.

### Initializing a Probe

Step one is to initialize your probe. Modality probes are _not_
thread-safe on their own, so it is recommended that you use a new
probe for each thread.

```rust
let mut storage = [0u8; PROBE_SIZE];
let probe = try_initialize_at!(
    &mut storage,
    PRODUCER_PROBE,
    RestartCounterProvider::NoRestartTracking,
    tags!("rust-example", "measurement", "producer"),
    "Measurement producer probe"
)?;
```

### Recording Events

Step two is to start recording events. The `try_record!` callsite
takes a probe, an event _name_, a description of the event, and any
tags you want to associate with this event.

```rust
try_record!(
    probe,
    PRODUCER_STARTED,
    "Measurement producer thread started",
    tags!("producer")
)?;
```

Events can also be recorded with payloads up to 4 bytes in size.

```rust
let mut m: i8 = 1;
let delta: i8 = rng.gen_range(-1, 2);
m = m.wrapping_add(delta);

try_record_w_i8!(
    probe,
    PRODUCER_MEASUREMENT_SAMPLED,
    m,
    tags!("producer", "measurement sample"),
    "Measurement producer sampled a value for transmission"
)?;
```

### Recording Expectations

Expectations are special events that get tagged as expectations and
also include a binary payload denoting whether or not the expectation
passed or failed.

```rust
try_expect!(
    probe,
    PRODUCER_TX_STATUS_OK,
    tx_status.is_ok(),
    "Measurement producer send result status",
    tags!("producer", "SEVERITY_10")
)?;
```

### Tracking Interactions

To connect two probe's causal history, they must exchange
_snapshots_. A snapshot contains the sender's current logical clock
and it can be merged into the receiver's log, creating a causal
relationship between the two probes.

To produce a snapshot, use `produce_snapshot`:

```rust
let snapshot = probe.produce_snapshot();
let measurement = Measurement { m, snapshot };
tx.send(measurement);
```

It should then be sent in-band if possible to the receiver. When
snapshots are sent out of band, the veracity of the causal
relationships Modality Probe is meant to capture erodes—the exchanges
tell us only that two components are related, but not necessarily how.

To merge an incoming snapshot use `merge_snapshot`.

```rust
probe.merge_snapshot(&measurement.snapshot)?;
```

### Generating Manifests & Headers

In the samples above, a macro is used to initialize a probe and to
record events. Modality Probe's CLI has a subcommand that explores
your code base for uses of these macros and turns those uses into what
Modality calls a Component. A component has a name of its own, a list
of probes (`probes.csv`), and a list of events (`events.csv`). Altogether,
a component looks like this:

```shell
$ tree my-component
├── Component.toml
├── events.csv
└── probes.csv
```

First, install the cli and then use `manifest-gen` to do this.

``` shell
$ cd modality-probe-cli
$ cargo install --path .
$ cd ../
$ modality-probe manifest-gen \
    --lang rust \
    --file-extension rs \
    --component-name example-component \
    --output-path example-component \
    examples/rust-example
```

Next, we'll want to generate the source code that gives those symbols
we discussed in the code snippet examples in the previous section
their definitions. To do that, we'll use `header-gen`:

```shell
$ modality-probe header-gen \
    --lang rust \
    --output-path examples/rust-example/src/component_definitions.rs \
    example-component
```

<<<<<<< HEAD
NOTE: It can be helpful to have the manifest & header generation tools run as
part of your regular build process to automatically pick up changes to
your instrumentation or alert you to potential issues in your instrumentation.
To do this you can include this process in your crate's `build.rs` file.
=======
You could also include this process in your `build.rs` file
using the CLI's library interface.
>>>>>>> 59e641b9

```rust
use modality_probe_cli::{header_gen, lang::Lang, manifest_gen};

fn main() {
    // Use the CLI to generate component manifests
    let manifest_gen_opts = manifest_gen::ManifestGen {
        lang: Some(Lang::Rust),
        component_name: "example-component".into(),
        output_path: "example-component".into(),
        source_path: "src".into(),
        ..Default::default()
    };
    manifest_gen::run(manifest_gen_opts, None);

    // Use the CLI to generate Rust definitions from the component manifests
    let header_gen_opts = header_gen::HeaderGen {
        lang: Lang::Rust,
        output_path: Some("src/component_definitions.rs".into()),
        component_path: "example-component".into(),
        ..Default::default()
    };
    header_gen::run(header_gen_opts, None);
}
```

### Setting up a Collector

Modality Probe also ships with [a service that can collect reports via
UDP](./collectors/modality-probe-udp-collector) the reports you
generate from your probes. It writes those incoming reports as JSON
lines to a file. Start it like so:

```
$ cd collectors/modality-probe-udp-collector
$ cargo install --path .
$ cd ../../
$ modality-probe-udp-collector
Using the configuration:
    addr: 0.0.0.0:2718
    session id: 0
    output file: /home/me/src/modality-probe/session_0_log_entries.jsonl
```

When the service starts it prints the configuration it's using. In the
example above it's using all defaults. You can also pass CLI arguments to
direct the collector to listen on a certain port and write to a specific
output file. Check `modality-probe-udp-collector --help` for details.

### Getting Trace Data Out of the System

`modality-probe` is intended to be flexible in the kind of environments
that it can be deployed in. There are generally two ways to get trace data
out of the system.

The first is to use an I/O interface on your device and use the `report` API to
send data to a waiting collector, like in this UDP oriented example below:

```rust
fn send_report<'a>(socket: &UdpSocket, probe: &mut ModalityProbe<'a>, report_buffer: &mut [u8]) {
    let n_report_bytes = probe
        .report(report_buffer)
        .expect("Could not produce a report");
    if let Some(nonzero_report_size) = n_report_bytes {
        socket
            .send_to(&report_buffer[..nonzero_report_size.get()], COLLECTOR_ADDR)
            .expect("Could not send_to");
    }
}
```

The second is to connect to your device over its JTAG/SWD debug interface using the
`modality-probe-debug-collector` and pull data down over the debug interface to
the host machine ([see here for details](./collectors/modality-probe-debug-collector/README.md)).

### Running the Instrumented Example

In one terminal, run the UDP collector.

```shell
$ modality-probe-udp-collector
Using the configuration:
    addr: 0.0.0.0:2718
    session id: 0
    output file: /home/me/src/modality-probe/session_0_log_entries.jsonl
```

Then, in another terminal, navigate to the Rust example and run it.

```shell
$ cd examples/rust-examples
$ cargo run
    Finished dev [unoptimized + debuginfo] target(s) in 0.01s
     Running `target/debug/rust-example`
[2020-09-14T15:07:27Z INFO  rust_example] Modality probe reports will be sent to 127.0.0.1:2718
[2020-09-14T15:07:27Z INFO  rust_example] Sensor measurement producer thread starting
[2020-09-14T15:07:27Z INFO  rust_example] Sensor measurement consumer thread starting
[2020-09-14T15:07:27Z INFO  rust_example] Consumer recvd 2
[2020-09-14T15:07:27Z INFO  rust_example] All done
```

The `/home/me/src/modality-probe/session_0_log_entries.jsonl` file,
which is in the working directory of where you ran the collector,
should have been created with content that looks like something like
this:

```shell
$ head session_0_log_entries.jsonl
{"session_id":1,"sequence_number":0,"sequence_index":0,"probe_id":518608598,"persistent_epoch_counting":false,"data":{"FrontierClock":{"id":518608598,"epoch":0,"ticks":0}},"receive_time":"2020-09-14T15:08:56.214254306Z"}
{"session_id":1,"sequence_number":0,"sequence_index":1,"probe_id":518608598,"persistent_epoch_counting":false,"data":{"Event":1073741817},"receive_time":"2020-09-14T15:08:56.214254306Z"}
{"session_id":1,"sequence_number":0,"sequence_index":2,"probe_id":518608598,"persistent_epoch_counting":false,"data":{"Event":1},"receive_time":"2020-09-14T15:08:56.214254306Z"}
{"session_id":1,"sequence_number":0,"sequence_index":3,"probe_id":518608598,"persistent_epoch_counting":false,"data":{"EventWithPayload":[2,1]},"receive_time":"2020-09-14T15:08:56.214254306Z"}
{"session_id":1,"sequence_number":0,"sequence_index":4,"probe_id":518608598,"persistent_epoch_counting":false,"data":{"TraceClock":{"id":518608598,"epoch":1,"ticks":1}},"receive_time":"2020-09-14T15:08:56.214254306Z"}
{"session_id":1,"sequence_number":0,"sequence_index":5,"probe_id":518608598,"persistent_epoch_counting":false,"data":{"EventWithPayload":[3,1]},"receive_time":"2020-09-14T15:08:56.214254306Z"}
{"session_id":1,"sequence_number":0,"sequence_index":6,"probe_id":518608598,"persistent_epoch_counting":false,"data":{"Event":4},"receive_time":"2020-09-14T15:08:56.214254306Z"}
{"session_id":1,"sequence_number":0,"sequence_index":0,"probe_id":606771187,"persistent_epoch_counting":false,"data":{"FrontierClock":{"id":606771187,"epoch":0,"ticks":0}},"receive_time":"2020-09-14T15:08:56.215111896Z"}
{"session_id":1,"sequence_number":0,"sequence_index":1,"probe_id":606771187,"persistent_epoch_counting":false,"data":{"Event":1073741817},"receive_time":"2020-09-14T15:08:56.215111896Z"}
{"session_id":1,"sequence_number":0,"sequence_index":2,"probe_id":606771187,"persistent_epoch_counting":false,"data":{"Event":5},"receive_time":"2020-09-14T15:08:56.215111896Z"}
```

### Visualizing the Trace

Now we can use this collected trace and visualize it as a graph with `modality-probe export`
which will export the trace as a Graphviz DOT format file. The example below uses the `dot`
command, and thus assumes you've already installed Graphviz which includes `dot`:

```shell
$ modality-probe export acyclic --component ./example-component --report session_0_log_entries.jsonl > trace.dot
$ dot -Tpng trace.dot > trace.png
```

You can then open `trace.png` and see something like this:

![trace](https://user-images.githubusercontent.com/1194436/92818571-b6683b80-f37c-11ea-9f50-aa1fd2fbf430.png)

### Associating Causality with your Existing Logging

A Modality probe's timeline can be integrated with your existing
logging infrastructure by providing a logical sense of `now` according
to the probe's clock. This can then be included in your logging as a
breadcrumb for finding a specific event in a trace. That might look
something like this:

```rust
let instant = probe.now();
log::info!("Producer now {:?}", instant);
```

This will place a Modality causal-coordinate into your log message, so
that later in offline processing any given log message can be
correlated with a specific location in the Modality probe's logical
timeline. You can now stitch together the causal history of your
typical device logging along side Modality's events & expectations.

## Running the tests

To run the Rust unit & property-based test suites you need to run:

```shell
$ cargo test --features std
```

There is also a top-level testing script that executes the tests for each
subcrate, [test.sh](./test.sh). Before you can run it, you'll need to
install `libusb-1.0-0-dev`, or the equivalent package for your system, and
also the `thumbv7em-none-eabihf` Rust target.

```shell
$ sudo apt install libusb-1.0-0-dev
$ rustup target add thumbv7em-none-eabihf
$ ./test.sh
```

## License

See [LICENSE](./LICENSE) for more details.

Copyright 2020 Auxon Corporation

Licensed under the Apache License, Version 2.0 (the "License");
you may not use this file except in compliance with the License.
You may obtain a copy of the License at

[http://www.apache.org/licenses/LICENSE-2.0](http://www.apache.org/licenses/LICENSE-2.0)

Unless required by applicable law or agreed to in writing, software
distributed under the License is distributed on an "AS IS" BASIS,
WITHOUT WARRANTIES OR CONDITIONS OF ANY KIND, either express or implied.
See the License for the specific language governing permissions and
limitations under the License.<|MERGE_RESOLUTION|>--- conflicted
+++ resolved
@@ -200,15 +200,10 @@
     example-component
 ```
 
-<<<<<<< HEAD
 NOTE: It can be helpful to have the manifest & header generation tools run as
 part of your regular build process to automatically pick up changes to
 your instrumentation or alert you to potential issues in your instrumentation.
 To do this you can include this process in your crate's `build.rs` file.
-=======
-You could also include this process in your `build.rs` file
-using the CLI's library interface.
->>>>>>> 59e641b9
 
 ```rust
 use modality_probe_cli::{header_gen, lang::Lang, manifest_gen};
