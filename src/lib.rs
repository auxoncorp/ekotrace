//! Modality probe, a causal history tracing system

#![cfg_attr(not(feature = "std"), no_std)]
#![deny(warnings)]
#![deny(missing_docs)]
#![allow(clippy::unit_arg)]
assert_cfg!(not(target_pointer_width = "16"));

use core::{
    cmp::{max, Ordering},
    convert::TryFrom,
    mem::size_of,
    num::NonZeroUsize,
};

use fixed_slice_vec::single::{embed, EmbedValueError, SplitUninitError};
#[cfg(feature = "std")]
use proptest_derive::Arbitrary;
#[cfg(feature = "std")]
use serde::{Deserialize, Serialize};
use static_assertions::{assert_cfg, const_assert};

pub use error::*;
pub use history::DynamicHistory;
pub use id::*;
pub use restart_counter::{
    next_sequence_id_fn, CRestartCounterProvider, RestartCounter, RestartCounterProvider,
    RustRestartCounterProvider,
};

mod error;
mod history;
mod id;
pub mod log;
mod macros;
<<<<<<< HEAD
=======
mod restart_counter;
mod ring;
>>>>>>> 288fbb65
pub mod wire;

/// Snapshot of causal history for transmission around the system.
///
/// Note the use of bare integer types rather than the safety-oriented
/// wrappers (ProbeId, NonZero*) for C representation reasons.
#[repr(C)]
#[derive(Clone, Debug)]
pub struct CausalSnapshot {
    /// Probe id and tick-count at the probe which this history snapshot
    /// was created from
    pub clock: LogicalClock,
    /// Reserved field
    pub reserved_0: u16,
    /// Reserved field
    pub reserved_1: u16,
}

impl CausalSnapshot {
    /// Construct a causal snapshot from a sequence of little endian bytes
    pub fn from_le_bytes(words: [u32; 3]) -> Result<Self, InvalidProbeId> {
        match ProbeId::new(words[0]) {
            None => Err(InvalidProbeId),
            Some(probe_id) => {
                let (epoch, ticks) = unpack_clock_word(words[1]);
                let res_lsb = words[2] & core::u16::MAX as u32;
                let res_msb = (words[2] >> 16) & core::u16::MAX as u32;
                Ok(CausalSnapshot {
                    clock: LogicalClock {
                        id: probe_id,
                        ticks,
                        epoch,
                    },
                    reserved_0: res_lsb as u16,
                    reserved_1: res_msb as u16,
                })
            }
        }
    }

    /// Return a causal snapshot as a sequence of little endian bytes
    pub fn to_le_bytes(&self) -> [u32; 3] {
        let res_lsb = self.reserved_0 as u32;
        let res_msb = self.reserved_1 as u32;
        [
            self.clock.id.get_raw(),
            pack_clock_word(self.clock.epoch, self.clock.ticks),
            res_lsb | (res_msb << 16),
        ]
    }

    /// Writes a causal snapshot into a slice of little endian bytes.
    ///
    /// Returns the number of bytes written.
    pub fn write_into_le_bytes(&self, bytes: &mut [u8]) -> Result<usize, wire::MissingBytes> {
        let mut wire = wire::WireCausalSnapshot::new_unchecked(bytes);
        wire.check_len()?;
        wire.set_probe_id(self.clock.id);
        wire.set_ticks(self.clock.ticks);
        wire.set_epoch(self.clock.epoch);
        wire.set_reserved_0(self.reserved_0);
        wire.set_reserved_1(self.reserved_1);
        Ok(wire::WireCausalSnapshot::<&[u8]>::min_buffer_len())
    }
}

impl TryFrom<&[u8]> for CausalSnapshot {
    type Error = wire::CausalSnapshotWireError;

    fn try_from(bytes: &[u8]) -> Result<Self, Self::Error> {
        let snapshot = wire::WireCausalSnapshot::new(bytes)?;
        Ok(CausalSnapshot {
            clock: LogicalClock {
                id: snapshot.probe_id()?,
                epoch: snapshot.epoch(),
                ticks: snapshot.ticks(),
            },
            reserved_0: snapshot.reserved_0(),
            reserved_1: snapshot.reserved_1(),
        })
    }
}

impl PartialEq for CausalSnapshot {
    fn eq(&self, other: &Self) -> bool {
        self.clock == other.clock
    }
}

impl PartialOrd for CausalSnapshot {
    fn partial_cmp(&self, other: &Self) -> Option<Ordering> {
        self.clock.partial_cmp(&other.clock)
    }
}

/// The epoch part of a probe's logical clock
#[repr(transparent)]
#[derive(Debug, Clone, Copy, PartialOrd, Ord, PartialEq, Eq, Hash)]
#[cfg_attr(feature = "std", derive(Serialize, Deserialize, Arbitrary))]
pub struct ProbeEpoch(pub u16);

impl ProbeEpoch {
    /// The maximum value a probe epoch can inhabit.
    pub const MAX: Self = ProbeEpoch(u16::MAX);
    const WRAPAROUND_THRESHOLD_TOP: Self = ProbeEpoch(u16::MAX - 3);
    const WRAPAROUND_THRESHOLD_BOTTOM: Self = ProbeEpoch(3);

    /// u16::overflowing_add, on the inner value
    pub fn overflowing_add(self, n: u16) -> (ProbeEpoch, bool) {
        let (n, overflow) = self.0.overflowing_add(n);
        (n.into(), overflow)
    }
}

impl From<u16> for ProbeEpoch {
    fn from(x: u16) -> Self {
        ProbeEpoch(x)
    }
}

impl From<ProbeEpoch> for u16 {
    fn from(e: ProbeEpoch) -> Self {
        e.0
    }
}

/// The clock part of a probe's logical clock
#[repr(transparent)]
#[derive(Debug, Clone, Copy, PartialOrd, Ord, PartialEq, Eq, Hash)]
#[cfg_attr(feature = "std", derive(Serialize, Deserialize, Arbitrary))]
pub struct ProbeTicks(pub u16);

impl ProbeTicks {
    /// The maximum value a probe tick can inhabit.
    pub const MAX: Self = ProbeTicks(u16::MAX);
}

impl From<u16> for ProbeTicks {
    fn from(ticks: u16) -> Self {
        ProbeTicks(ticks)
    }
}

impl From<ProbeTicks> for u16 {
    fn from(t: ProbeTicks) -> Self {
        t.0
    }
}

/// Pack the epoch and clock into a u32
#[inline]
pub fn pack_clock_word(epoch: ProbeEpoch, ticks: ProbeTicks) -> u32 {
    ((epoch.0 as u32) << 16) | (ticks.0 as u32)
}

/// Unpack a probe epoch and clock from a u32
#[inline]
pub fn unpack_clock_word(w: u32) -> (ProbeEpoch, ProbeTicks) {
    let epoch = (w >> 16) & (core::u16::MAX as u32);
    let ticks = w & (core::u16::MAX as u32);
    (ProbeEpoch(epoch as u16), ProbeTicks(ticks as u16))
}

/// A single logical clock, usable as an entry in a vector clock
#[derive(Copy, Clone, Debug, Eq, PartialEq, Hash)]
#[repr(C)]
#[cfg_attr(feature = "std", derive(Serialize, Deserialize))]
pub struct LogicalClock {
    /// The probe that this clock is tracking
    /// Equivalent structurally to a u32.
    pub id: ProbeId,

    /// The epoch portion of the logical clock
    pub epoch: ProbeEpoch,

    /// The clock portion of the logical clock
    pub ticks: ProbeTicks,
}

impl PartialOrd for LogicalClock {
    fn partial_cmp(&self, other: &Self) -> Option<Ordering> {
        if self.id != other.id {
            None
        } else {
            (self.epoch, self.ticks).partial_cmp(&(other.epoch, other.ticks))
        }
    }
}

<<<<<<< HEAD
/// The clock count components of a logical clock
=======
/// A wraparound-aware ordering comparison helper
/// for the clock components.
>>>>>>> 288fbb65
#[derive(PartialEq, Eq)]
pub struct OrdClock(pub ProbeEpoch, pub ProbeTicks);

impl PartialOrd for OrdClock {
    fn partial_cmp(&self, other: &Self) -> Option<Ordering> {
        if (self.0, self.1) == (other.0, other.1) {
            Some(Ordering::Equal)
        } else if (self.0, self.1) > (other.0, other.1)
            || (other.0 >= ProbeEpoch::WRAPAROUND_THRESHOLD_TOP
                && self.0 <= ProbeEpoch::WRAPAROUND_THRESHOLD_BOTTOM)
        {
            Some(Ordering::Greater)
        } else {
            Some(Ordering::Less)
        }
    }
}

impl LogicalClock {
    /// Increment the logical clock by one. If the clock portion overflows,
    /// clock wraps around and epoch is incremented. Epoch and clock both wrap
    /// around to 1.
    ///
    /// Returns true if the ticks portion did overflow, otherwise returns false.
    #[inline]
    pub fn increment(&mut self) -> bool {
        let (new_clock, overflow) = self.ticks.0.overflowing_add(1);
        self.ticks = ProbeTicks(max(new_clock, 1));
        if overflow {
            self.epoch = ProbeEpoch(self.epoch.0.wrapping_add(1));
        }

        // This handles both wrapping around to 1 and going from the zero epoch
        // (uninitialized) to epoch 1
        self.epoch = ProbeEpoch(max(self.epoch.0, 1));
        overflow
    }

    /// Put the clock into a byte array, probe id first, where the two
    /// u32's are unpacked as little endian bytes.
    pub fn to_le_bytes(&self) -> [u8; 8] {
        let mut out = [0; 8];
        out[..4].copy_from_slice(&self.id.get_raw().to_le_bytes());
        out[4..].copy_from_slice(&pack_clock_word(self.epoch, self.ticks).to_le_bytes());
        out
    }
}

/// Interface for the core (post-initialization) operations of `ModalityProbe`
pub trait Probe {
    /// Record that an event occurred. The end user is responsible
    /// for associating meaning with each event_id.
    ///
    /// Accepts an event_id pre-validated to be within the acceptable
    /// range.
    fn record_event(&mut self, event_id: EventId);

    /// Record that an event occurred with a `u32`'s width's worth (4
    /// bytes) of context via `payload`. The end user is responsible for
    /// associating meaning with each event_id.
    ///
    /// Accepts an event_id pre-validated to be within the acceptable
    /// range.
    fn record_event_with_payload(&mut self, event_id: EventId, payload: u32);

    /// Write a summary of this probe's causal history for use
    /// by another probe elsewhere in the system.
    fn produce_snapshot(&mut self) -> Result<CausalSnapshot, ProduceError>;

    /// Write a summary of this probe's causal history for use
    /// by another probe elsewhere in the system.
    ///
    /// This summary can be treated as an opaque blob of data
    /// that ought to be passed around to be `merge_snapshot`d, though
    /// it will conform to an internal schema for the interested.
    ///
    /// If the write was successful, returns the number of bytes written.
    fn produce_snapshot_bytes(&mut self, destination: &mut [u8]) -> Result<usize, ProduceError>;

    /// Consume a causal history summary structure provided
    /// by some other probe via `produce_snapshot`.
    fn merge_snapshot(&mut self, external_history: &CausalSnapshot) -> Result<(), MergeError>;

    /// Consume a causal history summary blob provided
    /// by some other probe via `produce_snapshot_bytes`.
    fn merge_snapshot_bytes(&mut self, source: &[u8]) -> Result<(), MergeError>;

    /// Copies a wire-ready report into `destination`.
    ///
    /// A wire-ready report is a byte slice containing:
    /// 1. A wire header.
    /// 2. The most up to date clocks the probe has seen but not yet
    ///    reported.
    /// 3. As much of the event log that will fit in the remaining
    ///    chunk of `destination`.
    fn report(&mut self, destination: &mut [u8]) -> Result<Option<NonZeroUsize>, ReportError>;
}

/// Reference implementation of a `ModalityProbe`.
///
/// In addition to the standard `Probe` API, it includes conveniences for:
/// * Recording events from primitive ids with just-in-time validation.
/// * Initialization with variable-sized memory backing.
/// * Can produce and merge transparent snapshots
#[repr(C)]
pub struct ModalityProbe<'a> {
    /// Publicly accessible for direct access by debug-collector
    pub history: &'a mut DynamicHistory<'a>,
}

impl<'a> ModalityProbe<'a> {
    /// Initialize a probe for this probe id.
    /// `probe_id` ought to be unique throughout the system,
    /// and must be greater than 0 and less than ProbeId::MAX_ID.
    ///
    /// Returns a mutable reference to the probe instance,
    /// which will be somewhere within the provided `memory`
    /// slice.
    ///
    /// This method is used to support completely opaque
    /// sizing of the probe implementation, which simplifies
    /// use in C.
    ///
    /// Use `initialize_at` instead if you're working in Rust
    /// and want to use pre-validatated probe ids.
    ///
    #[inline]
    pub fn try_initialize_at(
        memory: &'a mut [u8],
        probe_id: u32,
        restart_counter: RestartCounterProvider<'a>,
    ) -> Result<&'a mut ModalityProbe<'a>, InitializationError> {
        let probe_id = ProbeId::try_from(probe_id)
            .map_err(|_: InvalidProbeId| InitializationError::InvalidProbeId)?;
        ModalityProbe::initialize_at(memory, probe_id, restart_counter)
            .map_err(InitializationError::StorageSetupError)
    }

    /// Initialize a probe for this probe id.
    /// `probe_id` ought to be unique throughout the system.
    ///
    /// Returns a mutable reference to the probe instance,
    /// which will be somewhere within the provided `memory`
    /// slice.
    ///
    /// This method is used to support completely opaque
    /// sizing of the probe implementation, which simplifies
    /// use in C.
    ///
    /// Use `new_with_storage` instead if you're working in Rust.
    #[inline]
    pub fn initialize_at(
        memory: &'a mut [u8],
        probe_id: ProbeId,
        restart_counter: RestartCounterProvider<'a>,
    ) -> Result<&'a mut ModalityProbe<'a>, StorageSetupError> {
        match embed(memory, |history_memory| {
            ModalityProbe::new_with_storage(history_memory, probe_id, restart_counter)
        }) {
            Ok(v) => Ok(v),
            Err(EmbedValueError::SplitUninitError(SplitUninitError::InsufficientSpace)) => {
                Err(StorageSetupError::UnderMinimumAllowedSize)
            }
            Err(EmbedValueError::SplitUninitError(SplitUninitError::Unalignable)) => {
                Err(StorageSetupError::UnderMinimumAllowedSize)
            }
            Err(EmbedValueError::SplitUninitError(SplitUninitError::ZeroSizedTypesUnsupported)) => {
                const_assert!(size_of::<ModalityProbe>() > 0);
                panic!("Static assertions ensure that this structure is not zero sized")
            }
            Err(EmbedValueError::ConstructionError(e)) => Err(e),
        }
    }

    /// Initialize a probe for this probe id,
    /// using `history_memory` for backing storage while
    /// returning a probe instance on the stack.
    ///
    /// `probe_id` ought to be unique throughout the system.
    #[inline]
    pub fn new_with_storage(
        history_memory: &'a mut [u8],
        probe_id: ProbeId,
        restart_counter: RestartCounterProvider<'a>,
    ) -> Result<ModalityProbe<'a>, StorageSetupError> {
        let mut t = ModalityProbe::<'a> {
            history: DynamicHistory::new_at(history_memory, probe_id, restart_counter)?,
        };
        t.record_event(EventId::EVENT_PROBE_INITIALIZED);
        Ok(t)
    }

    /// Record that an event occurred. The end user is responsible
    /// for associating meaning with each event_id.
    ///
    /// Accepts a primitive event_id and
    /// returns an error if the event_id was discovered
    /// to be invalid.
    ///
    /// If you're working in Rust and want type assurances around
    /// id kinds or want to avoid the performance penalty of id validation
    /// every call, use `record_event` instead.
    #[inline]
    pub fn try_record_event(&mut self, event_id: u32) -> Result<(), InvalidEventId> {
        let event_id = EventId::try_from(event_id)?;
        self.history.record_event(event_id);
        Ok(())
    }

    /// Record that an event occurred and associate some context with
    /// via a 4-byte payload, `payload`. The end user is responsible for
    /// associating meaning with each event_id.
    ///
    /// Accepts a primitive event_id and returns an error if the
    /// event_id was discovered to be invalid.
    ///
    /// If you're working in Rust and want type assurances around id
    /// kinds or want to avoid the performance penalty of id
    /// validation every call, use `record_event_with_payload`
    /// instead.
    #[inline]
    pub fn try_record_event_with_payload(
        &mut self,
        event_id: u32,
        payload: u32,
    ) -> Result<(), InvalidEventId> {
        let event_id = EventId::try_from(event_id)?;
        self.history.record_event_with_payload(event_id, payload);
        Ok(())
    }

    /// Capture the current instance's moment in causal time
    /// for correlation with external systems.
    pub fn now(&self) -> ModalityProbeInstant {
        self.history.now()
    }
}

/// A situated moment in causal time.
///
/// Note the use of bare integer types rather than the safety-oriented
/// wrappers (ProbeId, NonZero*) for C representation reasons.
#[derive(Debug, PartialEq, Hash)]
#[repr(C)]
pub struct ModalityProbeInstant {
    /// The current probe's logical clock.
    /// `clock.id` should be equivalent to the probe id
    /// of the source `ModalityProbe` instance
    pub clock: LogicalClock,
    /// How many events have been seen since the source instance
    /// reached the associated `clock`'s point in causal
    /// time.
    pub event_count: u32,
}

impl PartialOrd for ModalityProbeInstant {
    fn partial_cmp(&self, other: &Self) -> Option<Ordering> {
        (self.clock, self.event_count).partial_cmp(&(other.clock, other.event_count))
    }
}

/// Raw bytes related to extension metadata stored alongside
/// the messages transmitted in this system (reports).
#[derive(Debug)]
pub struct ExtensionBytes<'a>(pub &'a [u8]);

impl<'a> Probe for ModalityProbe<'a> {
    #[inline]
    fn record_event(&mut self, event_id: EventId) {
        self.history.record_event(event_id);
    }

    #[inline]
    fn record_event_with_payload(&mut self, event_id: EventId, payload: u32) {
        self.history.record_event_with_payload(event_id, payload)
    }

    #[inline]
    fn produce_snapshot(&mut self) -> Result<CausalSnapshot, ProduceError> {
        self.history.produce_snapshot()
    }

    #[inline]
    fn produce_snapshot_bytes(&mut self, destination: &mut [u8]) -> Result<usize, ProduceError> {
        self.history.produce_snapshot_bytes(destination)
    }

    #[inline]
    fn merge_snapshot(&mut self, external_history: &CausalSnapshot) -> Result<(), MergeError> {
        self.history.merge_snapshot(external_history)
    }

    #[inline]
    fn merge_snapshot_bytes(&mut self, source: &[u8]) -> Result<(), MergeError> {
        self.history.merge_snapshot_bytes(source)
    }

    #[inline]
    fn report(&mut self, destination: &mut [u8]) -> Result<Option<NonZeroUsize>, ReportError> {
        self.history.report(destination)
    }
}

#[cfg(test)]
mod tests {
    use super::*;
    use crate::log::log_tests::gen_clock;
    use proptest::prelude::*;

    #[test]
    fn causal_snapshot_bytes_conversion() {
        let snap = CausalSnapshot {
            clock: LogicalClock {
                id: ProbeId::new(ProbeId::MAX_ID).unwrap(),
                epoch: ProbeEpoch(2),
                ticks: ProbeTicks(1),
            },
            reserved_0: 0x3333,
            reserved_1: 0x4444,
        };
        assert_eq!(
            snap.to_le_bytes(),
            [ProbeId::MAX_ID, 0x0002_0001, 0x4444_3333]
        );

        assert_eq!(
            CausalSnapshot::from_le_bytes([ProbeId::MAX_ID, 0xAAAA_BBBB, 0xDDDD_CCCC]),
            Ok(CausalSnapshot {
                clock: LogicalClock {
                    id: ProbeId::new(ProbeId::MAX_ID).unwrap(),
                    epoch: ProbeEpoch(0xAAAA),
                    ticks: ProbeTicks(0xBBBB),
                },
                reserved_0: 0xCCCC,
                reserved_1: 0xDDDD,
            })
        );

        assert_eq!(
            CausalSnapshot::from_le_bytes([0, 0xBBBB_BBBB, 0xDDDD_CCCC]),
            Err(InvalidProbeId)
        );
    }

    proptest! {
        #[test]
        fn round_trip_causal_snapshot(
            clock in gen_clock(),
            reserved_0 in proptest::num::u16::ANY,
            reserved_1 in proptest::num::u16::ANY) {
            let snap_in = CausalSnapshot {
                clock,
                reserved_0,
                reserved_1,
            };

            let bytes = snap_in.to_le_bytes();
            let snap_out = CausalSnapshot::from_le_bytes(bytes).unwrap();
            assert_eq!(snap_in.clock, snap_out.clock);
            assert_eq!(snap_in.reserved_0, snap_out.reserved_0);
            assert_eq!(snap_in.reserved_1, snap_out.reserved_1);

            let mut bytes = [0xFF; 12];
            let bytes_written = snap_in.write_into_le_bytes(&mut bytes[..]).unwrap();
            assert_eq!(bytes_written, size_of::<crate::CausalSnapshot>());
            let snap_out = CausalSnapshot::try_from(&bytes[..]).unwrap();
            assert_eq!(snap_in.clock, snap_out.clock);
            assert_eq!(snap_in.reserved_0, snap_out.reserved_0);
            assert_eq!(snap_in.reserved_1, snap_out.reserved_1);
        }
    }

    #[test]
    fn logical_clock_ordering() {
        let lc =
            |id: ProbeId, epoch: ProbeEpoch, ticks: ProbeTicks| LogicalClock { id, epoch, ticks };

        let probe_a = ProbeId::new(1).unwrap();
        let probe_b = ProbeId::new(2).unwrap();

        // Clocks from different probes are not comparable
        proptest!(
            ProptestConfig::default(),
            |(epoch_a: ProbeEpoch, ticks_a: ProbeTicks, epoch_b: ProbeEpoch, ticks_b: ProbeTicks)| {
                prop_assert_eq!(lc(probe_a, epoch_a, ticks_a).partial_cmp(&lc(probe_b, epoch_b, ticks_b)),
                                None);
            }
        );

        // From the same probe, epoch takes precedence
        proptest!(
            ProptestConfig::default(),
            |(epoch_a1: ProbeEpoch, epoch_a2: ProbeEpoch, ticks_a1: ProbeTicks, ticks_a2: ProbeTicks)| {
                let cmp_res = lc(probe_a, epoch_a1, ticks_a1).partial_cmp(&lc(probe_a, epoch_a2, ticks_a2));
                if epoch_a1 == epoch_a2 {
                    prop_assert_eq!(cmp_res, ticks_a1.partial_cmp(&ticks_a2));
                } else {
                   prop_assert_eq!(cmp_res, epoch_a1.partial_cmp(&epoch_a2));
                }

            }
        );

        // Focused test for equal epochs
        proptest!(
            ProptestConfig::default(),
            |(epoch_a: ProbeEpoch, ticks_a1: ProbeTicks, ticks_a2: ProbeTicks)| {
                let cmp_res = lc(probe_a, epoch_a, ticks_a1).partial_cmp(&lc(probe_a, epoch_a, ticks_a2));
                prop_assert_eq!(cmp_res, ticks_a1.partial_cmp(&ticks_a2));
            }
        );
    }

    fn oc_cmp_eq(ordering: Ordering, left: (u16, u16), right: (u16, u16)) {
        assert_eq!(
            Some(ordering),
            OrdClock(left.0.into(), left.1.into())
                .partial_cmp(&OrdClock(right.0.into(), right.1.into()))
        )
    }

    #[test]
    fn ord_clock_basics() {
        // Symmetrical ordering
        use Ordering::*;
        oc_cmp_eq(Equal, (0, 0), (0, 0));
        oc_cmp_eq(Equal, (1, 1), (1, 1));
        oc_cmp_eq(Equal, (2, 2), (2, 2));

        oc_cmp_eq(Greater, (0, 1), (0, 0));
        oc_cmp_eq(Greater, (0, 2), (0, 0));
        oc_cmp_eq(Greater, (0, 2), (0, 1));

        oc_cmp_eq(Greater, (1, 0), (0, 0));
        oc_cmp_eq(Greater, (2, 0), (0, 0));
        oc_cmp_eq(Greater, (2, 0), (1, 0));

        oc_cmp_eq(Less, (0, 0), (0, 1));
        oc_cmp_eq(Less, (0, 0), (0, 2));

        oc_cmp_eq(Less, (0, 0), (1, 0));
        oc_cmp_eq(Less, (0, 0), (2, 0));
        oc_cmp_eq(Less, (1, 0), (2, 0));

        // Consider epoch first and foremost, and ticks only when epochs are equal.
        oc_cmp_eq(Greater, (1, 1), (0, 99));
        oc_cmp_eq(Less, (1, 99), (2, 0));

        // When one epoch is near the bottom of the range and the other is near the top,
        // we assume that the epoch near the bottom has wrapped around (and is actually ahead)
        oc_cmp_eq(Greater, (0, 0), (core::u16::MAX, 0));
        for left in 0..=ProbeEpoch::WRAPAROUND_THRESHOLD_BOTTOM.0 {
            for right in ProbeEpoch::WRAPAROUND_THRESHOLD_TOP.0..core::u16::MAX {
                // In this narrow range, even though the underlying numerical epoch value
                // of the left is less than that of the right, it is considered greater due
                // to wraparound awareness
                assert!(left < right);
                oc_cmp_eq(Greater, (left, 0), (right, 0));
            }
        }
    }
}<|MERGE_RESOLUTION|>--- conflicted
+++ resolved
@@ -33,11 +33,7 @@
 mod id;
 pub mod log;
 mod macros;
-<<<<<<< HEAD
-=======
 mod restart_counter;
-mod ring;
->>>>>>> 288fbb65
 pub mod wire;
 
 /// Snapshot of causal history for transmission around the system.
@@ -227,12 +223,8 @@
     }
 }
 
-<<<<<<< HEAD
-/// The clock count components of a logical clock
-=======
 /// A wraparound-aware ordering comparison helper
 /// for the clock components.
->>>>>>> 288fbb65
 #[derive(PartialEq, Eq)]
 pub struct OrdClock(pub ProbeEpoch, pub ProbeTicks);
 
