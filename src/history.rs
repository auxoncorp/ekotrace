use core::{
    cmp,
    convert::TryFrom,
    mem::{align_of, size_of},
};

use fixed_slice_vec::{
    single::{EmbedValueError, SplitUninitError},
    FixedSliceVec, TryPushError,
};
use static_assertions::{assert_eq_align, assert_eq_size, const_assert, const_assert_eq};

use race_buffer::{RaceBuffer, WholeEntry};

use crate::{
    log::{LogEntry, RaceLog},
    wire::{report::WireReport, WireCausalSnapshot},
    CausalSnapshot, EventId, LogicalClock, MergeError, ModalityProbeInstant, OrdClock, ProbeEpoch,
    ProbeId, ProbeTicks, ProduceError, ReportError, StorageSetupError,
};

pub const MIN_CLOCKS_LEN: usize = 2;
pub const MIN_LOG_LEN: usize = MIN_CLOCKS_LEN * 16;
pub const MIN_HISTORY_SIZE_BYTES: usize = size_of::<DynamicHistory>()
    + 3 * size_of::<u32>()
    + MIN_CLOCKS_LEN * size_of::<LogicalClock>()
    + MIN_LOG_LEN * size_of::<LogEntry>();

#[cfg(target_pointer_width = "32")]
const_assert_eq!(align_of::<u64>(), align_of::<DynamicHistory>());
#[cfg(not(target_pointer_width = "32"))]
const_assert_eq!(align_of::<usize>(), align_of::<DynamicHistory>());

const_assert_eq!(4, align_of::<LogicalClock>());
const_assert_eq!(4, align_of::<LogEntry>());

assert_eq_size!(u64, LogicalClock);
assert_eq_align!(u32, LogicalClock);

assert_eq_size!(u32, LogEntry);
assert_eq_align!(u32, LogEntry);

const_assert_eq!(12, size_of::<CausalSnapshot>());
const_assert_eq!(4, align_of::<CausalSnapshot>());

const_assert_eq!(12, size_of::<ModalityProbeInstant>());
const_assert_eq!(4, align_of::<ModalityProbeInstant>());

<<<<<<< HEAD
=======
const_assert_eq!(
    size_of::<RaceLog<'_>>()
        + size_of::<ProbeId>()
        + size_of::<u32>()
        + size_of::<LogicalClock>()
        + size_of::<FixedSliceVec<'_, LogicalClock>>()
        + size_of::<u64>(),
    size_of::<DynamicHistory>()
);

>>>>>>> d403b93c
/// Manages the core of a probe in-memory implementation
/// backed by runtime-sized arrays of current logical clocks
/// and probe log items
///
/// Note: overwrite_priority, probe_id, and log must be accessed by the debug collector using direct memory access,
/// so they must be public fields (in order for the debug collector to calculate their offsets).
/// No non-repr(C) fields or usizes (including refs or slices) should be put before those fields,
/// as that would result in the offsets of those fields to change depending on the architecture of the target.
#[derive(Debug)]
#[repr(C)]
pub struct DynamicHistory<'a> {
<<<<<<< HEAD
    /// Minimum priority level of items that can be written to the log
    pub overwrite_priority: OverwritePriorityLevel,
    /// ID of this probe
    pub probe_id: ProbeId,
    /// Log used to store events and trace clocks
    pub log: RaceLog<'a>,
=======
    pub(crate) log: RaceLog<'a>,
    pub(crate) probe_id: ProbeId,
>>>>>>> d403b93c
    /// The number of events seen since the current
    /// probe's logical clock last increased.
    pub(crate) event_count: u32,
    pub(crate) self_clock: LogicalClock,
    /// Invariants:
    ///   * The first clock is always that of the local probe id
    pub(crate) clocks: FixedSliceVec<'a, LogicalClock>,
<<<<<<< HEAD
    pub(crate) self_clock: LogicalClock,
    pub(crate) read_cursor: u32,
    pub(crate) report_seq_num: u16,
=======
    pub(crate) report_seq_num: u64,
>>>>>>> d403b93c
}

/// Represents a level of priority of entries written to the log that overwrite other entries
#[derive(Debug)]
#[repr(transparent)]
pub struct OverwritePriorityLevel(pub u32);

#[derive(Debug)]
struct ClocksFullError;

impl<'a> DynamicHistory<'a> {
    /// Create new DynamicHistory at given destination
    #[inline]
    pub fn new_at(
        destination: &mut [u8],
        probe_id: ProbeId,
    ) -> Result<&mut DynamicHistory, StorageSetupError> {
        let remaining_bytes = destination.len();
        if remaining_bytes < MIN_HISTORY_SIZE_BYTES {
            return Err(StorageSetupError::UnderMinimumAllowedSize);
        }
        if destination.as_ptr().is_null() {
            return Err(StorageSetupError::NullDestination);
        }
        let history = match fixed_slice_vec::single::embed(destination, |dynamic_region_slice| {
            DynamicHistory::new(dynamic_region_slice, probe_id)
        }) {
            Ok(v) => Ok(v),
            Err(EmbedValueError::SplitUninitError(SplitUninitError::InsufficientSpace)) => {
                Err(StorageSetupError::UnderMinimumAllowedSize)
            }
            Err(EmbedValueError::SplitUninitError(SplitUninitError::Unalignable)) => {
                Err(StorageSetupError::UnderMinimumAllowedSize)
            }
            Err(EmbedValueError::SplitUninitError(SplitUninitError::ZeroSizedTypesUnsupported)) => {
                const_assert!(size_of::<DynamicHistory>() > 0);
                panic!("Static assertions ensure that this structure is not zero sized")
            }
            Err(EmbedValueError::ConstructionError(e)) => Err(e),
        }?;
        {
            let history_ptr = history as *mut DynamicHistory as usize;
            let clocks_ptr = history.clocks.as_slice().as_ptr() as usize;
            assert!(
                 history_ptr + size_of::<DynamicHistory>() <= clocks_ptr,
                "clocks pointer {:#X} should not overlap header [{:#X}..{:#X}] bytes, but they overlapped by {} bytes",
                clocks_ptr, history_ptr, history_ptr + size_of::<DynamicHistory>(), history_ptr + size_of::<DynamicHistory>() - clocks_ptr
            );
            assert!(
                clocks_ptr as usize + history.clocks.capacity() * size_of::<LogicalClock>()
                    <= history.log.get_slice().as_ptr() as usize,
                "log pointer should not overlap clock bytes"
            );
        }

        Ok(history)
    }

    #[inline]
    fn new(
        dynamic_region_slice: &'a mut [u8],
        probe_id: ProbeId,
    ) -> Result<Self, StorageSetupError> {
        let max_n_clocks = cmp::max(
            MIN_CLOCKS_LEN,
            dynamic_region_slice.len() / 8 / size_of::<LogicalClock>(),
        );
        let clocks_region_bytes = max_n_clocks * size_of::<LogicalClock>();
        if clocks_region_bytes > dynamic_region_slice.len() {
            return Err(StorageSetupError::UnderMinimumAllowedSize);
        }
        let (clocks_region, log_region) = dynamic_region_slice.split_at_mut(clocks_region_bytes);
        let mut clocks = FixedSliceVec::from_bytes(clocks_region);
<<<<<<< HEAD
        // Create new racebuffer, using full log region instead of rounding to power of 2 length for
        // optimized indexing
        // Note: point of future improvement - a heuristic could be used to determine whether or not the memory cost
        // of rounding the log's storage space outweighs the runtime cost of using mod operations for indexing
        let log = RaceLog::new_from_bytes(log_region, false)
=======
        let log = RaceBuffer::new_from_bytes(log_region, false)
>>>>>>> d403b93c
            .map_err(|_| StorageSetupError::UnderMinimumAllowedSize)?;
        if clocks.capacity() < MIN_CLOCKS_LEN || (log.capacity() as usize) < MIN_LOG_LEN {
            return Err(StorageSetupError::UnderMinimumAllowedSize);
        }
        clocks
            .try_push(LogicalClock {
                id: probe_id,
                epoch: ProbeEpoch(0),
                ticks: ProbeTicks(0),
            })
            .expect(
                "The History.clocks field should always contain a clock for this probe instance",
            );
        let history = DynamicHistory {
<<<<<<< HEAD
            overwrite_priority: OverwritePriorityLevel(0),
            read_cursor: 0,
=======
>>>>>>> d403b93c
            report_seq_num: 0,
            event_count: 0,
            self_clock: LogicalClock {
                id: probe_id,
                epoch: ProbeEpoch(0),
                ticks: ProbeTicks(0),
            },
            probe_id,
            clocks,
            log,
        };
        Ok(history)
    }

    #[inline]
    fn merge_overwritten_clock(&mut self, overwritten: Option<WholeEntry<LogEntry>>) {
        if let Some(WholeEntry::Double(one, two)) = overwritten {
            // If what we get out of the log is a clock, merge it into clocks list
            if one.has_clock_bit_set() {
                if let Some(id) = ProbeId::new(one.interpret_as_logical_clock_probe_id()) {
                    let (epoch, ticks) = crate::unpack_clock_word(two.raw());
                    self.merge_clock(LogicalClock { id, epoch, ticks });
                }
            }
        }
    }

    /// Add an item to the internal log that records this event
    /// occurred.
    ///
    /// Note: this function overwrites older events in the log if it
    /// is full.
    #[inline]
    pub(crate) fn record_event(&mut self, event_id: EventId) {
        // N.B. point for future improvement - basic compression here
        let overwritten = self.log.push(LogEntry::event(event_id));
        self.merge_overwritten_clock(overwritten);
        self.event_count = self.event_count.saturating_add(1);
    }

    /// Add the event and its payload to the internal log, recording
    /// that this event occurred.
    ///
    /// Note: this function overwrites older events in the log if it
    /// is full.
    #[inline]
    pub(crate) fn record_event_with_payload(&mut self, event_id: EventId, payload: u32) {
        let (first, second) = LogEntry::event_with_payload(event_id, payload);
        let (first_overwritten, second_overwritten) = self.log.push_double(first, second);
        self.merge_overwritten_clock(first_overwritten);
        self.merge_overwritten_clock(second_overwritten);
        self.event_count = self.event_count.saturating_add(1);
    }

    /// Increments the clock in the logical clock corresponding to this probe instance
    #[inline]
    fn increment_local_clock(&mut self) {
        // N.B. We rely on the fact that the first member of the clocks
        // collection is always the clock for this probe
        self.self_clock.increment();
        self.event_count = 0;
    }

    #[inline]
    pub(crate) fn now(&self) -> ModalityProbeInstant {
        ModalityProbeInstant {
            clock: self.self_clock,
            event_count: self.event_count,
        }
    }

    pub(crate) fn report(&mut self, destination: &mut [u8]) -> Result<usize, ReportError> {
        // If we can't store at least a header and one event, it's a hard error
        if destination.len() < WireReport::<&[u8]>::buffer_len(0, 1) {
            return Err(ReportError::InsufficientDestinationSize);
        }

        let self_clock = self.self_clock;
        let mut report = WireReport::new_unchecked(destination);
        report.set_fingerprint();
        report.set_probe_id(self.probe_id);
        report.set_clock(crate::pack_clock_word(self_clock.epoch, self_clock.ticks));

        // We can't store at least the frontier clocks and a single two-word item
        if report.as_ref().len() < WireReport::<&[u8]>::buffer_len(self.clocks.len(), 2) {
            report.set_seq_num(self.report_seq_num);
            report.set_n_clocks(0);
            report.set_n_log_entries(1);
            let payload = report.payload_mut();
            payload[..size_of::<LogEntry>()].copy_from_slice(
                &EventId::EVENT_INSUFFICIENT_REPORT_BUFFER_SIZE
                    .get_raw()
                    .to_le_bytes(),
            );
        } else {
            let clocks_len = self.clocks.len();
            report.set_seq_num(self.report_seq_num);
            report.set_n_clocks(clocks_len as u16);

<<<<<<< HEAD
            let mut payload = report.payload_mut();
            let (n_items_written, n_items_read, did_clocks_overflow) = write_report_payload(
                self.log.iter(self.read_cursor),
                &mut FrontierClocksFSV::new(&mut self.clocks),
                &mut PayloadOutputByteSlice::new(&mut payload),
            );
            // Buffer cannot store more than u32::MAX/2 items, so n_items_written will always fit into u32
            report.set_n_log_entries(n_items_written as u32);

            // Wrapping add
            // Buffer cannot store more than u32::MAX/2 items, so n_items_read will always fit into u32
            self.read_cursor = self.log.seqn_add(self.read_cursor, n_items_read as u32);
=======
            let payload = report.payload_mut();
            let (clocks_region, log_region) =
                payload.split_at_mut(self.clocks.len() * size_of::<LogicalClock>());
            for (c, dest_bytes) in self
                .clocks
                .iter()
                .zip(clocks_region.chunks_exact_mut(size_of::<LogicalClock>()))
            {
                let (first, second) = LogEntry::clock(*c);
                dest_bytes[0..4].copy_from_slice(&first.raw().to_le_bytes());
                dest_bytes[4..8].copy_from_slice(&second.raw().to_le_bytes());
            }

            let clocks = &mut self.clocks;
            let mut did_clocks_overflow = false;
            let mut n_copied = 0;

            // Round num_missed to fit into a u32
            let n_entries_missed = u64::min(self.log.num_missed(), u32::MAX as u64) as u32;
            if n_entries_missed != 0 {
                // Log missed entries event
                let (first, second) =
                    LogEntry::event_with_payload(EventId::EVENT_LOG_ITEMS_MISSED, n_entries_missed);
                let dest_bytes = &mut log_region[0..2 * size_of::<LogEntry>()];
                dest_bytes[0..4].copy_from_slice(&first.raw().to_le_bytes());
                dest_bytes[4..8].copy_from_slice(&second.raw().to_le_bytes());
                n_copied += 2;
            }

            let n_entries_possible = log_region.len() / size_of::<LogEntry>();
            // We peek the next entry so that we never throw away an item we don't have space for,
            // since the size of the next entry isn't known until it is peeked
            while let Some(peeked) = self.log.peek() {
                match peeked {
                    WholeEntry::Double(first, second) => {
                        if n_copied > n_entries_possible - 2 {
                            // Not enough space for the double-item entry, break
                            // out of the loop here, and don't consume the peeked entries
                            break;
                        }

                        // Merge clocks into probe's clock list
                        if first.has_clock_bit_set() {
                            // Safe to unwrap because entry was written into the log as a clock probe id
                            let id =
                                ProbeId::new(first.interpret_as_logical_clock_probe_id()).unwrap();
                            let (epoch, ticks) = crate::unpack_clock_word(second.raw());
                            if Self::merge_clocks(clocks, LogicalClock { id, epoch, ticks })
                                .is_err()
                            {
                                did_clocks_overflow = true;
                            }
                        }

                        let dest_bytes = &mut log_region[n_copied * size_of::<LogEntry>()
                            ..(n_copied + 2) * size_of::<LogEntry>()];
                        dest_bytes[0..4].copy_from_slice(&first.raw().to_le_bytes());
                        dest_bytes[4..8].copy_from_slice(&second.raw().to_le_bytes());
                        n_copied += 2;
                    }
                    WholeEntry::Single(entry) => {
                        if n_copied > n_entries_possible - 1 {
                            // Not enough space for the entry, break out of the loop
                            // here, and don't consume the peeked entry
                            break;
                        }
                        let dest_bytes = &mut log_region[n_copied * size_of::<LogEntry>()
                            ..(n_copied + 1) * size_of::<LogEntry>()];
                        dest_bytes.copy_from_slice(&entry.raw().to_le_bytes());
                        n_copied += 1;
                    }
                }
                // We have already included this entry in the report, so it is safe to pop from the log
                let consumed_entry = self.log.pop();
                debug_assert_eq!(consumed_entry, Some(peeked));
            }

            report.set_n_log_entries(n_copied as u32);

>>>>>>> d403b93c
            if did_clocks_overflow {
                self.record_event(EventId::EVENT_NUM_CLOCKS_OVERFLOWED);
            }
        }

        self.report_seq_num = self.report_seq_num.wrapping_add(1);
        self.record_event(EventId::EVENT_PRODUCED_EXTERNAL_REPORT);

        Ok(WireReport::<&[u8]>::header_len() + report.payload_len())
    }

    #[inline]
    pub(crate) fn produce_snapshot(&mut self) -> Result<CausalSnapshot, ProduceError> {
        let snap = CausalSnapshot {
            clock: self.self_clock,
            reserved_0: 0,
            reserved_1: 0,
        };
        self.increment_local_clock();
        self.write_clocks_to_log(&[self.self_clock]);
        Ok(snap)
    }

    #[inline]
    pub(crate) fn produce_snapshot_bytes(
        &mut self,
        destination: &mut [u8],
    ) -> Result<usize, ProduceError> {
        let mut s = WireCausalSnapshot::new_unchecked(destination);
        s.check_len()?;
        s.set_probe_id(self.self_clock.id);
        s.set_epoch(self.self_clock.epoch);
        s.set_ticks(self.self_clock.ticks);
        s.set_reserved_0(0);
        s.set_reserved_1(0);
        self.increment_local_clock();
        self.write_clocks_to_log(&[self.self_clock]);
        Ok(WireCausalSnapshot::<&[u8]>::min_buffer_len())
    }

    #[inline]
    pub(crate) fn merge_snapshot(
        &mut self,
        external_history: &CausalSnapshot,
    ) -> Result<(), MergeError> {
        self.merge_internal(
            external_history.clock.id,
            external_history.clock.epoch,
            external_history.clock.ticks,
        )
    }

    #[inline]
    pub(crate) fn merge_snapshot_bytes(&mut self, source: &[u8]) -> Result<(), MergeError> {
        let external_history = CausalSnapshot::try_from(source)?;
        self.merge_internal(
            external_history.clock.id,
            external_history.clock.epoch,
            external_history.clock.ticks,
        )
    }

    #[inline]
    fn merge_internal(
        &mut self,
        external_id: ProbeId,
        external_epoch: ProbeEpoch,
        external_clock: ProbeTicks,
    ) -> Result<(), MergeError> {
        self.increment_local_clock();
        self.write_clocks_to_log(&[
            self.self_clock,
            LogicalClock {
                id: external_id,
                epoch: external_epoch,
                ticks: external_clock,
            },
        ]);
        Ok(())
    }

    #[inline]
    fn write_clocks_to_log(&mut self, clocks: &[LogicalClock]) {
        for c in clocks.iter() {
            let (first, second) = LogEntry::clock(*c);
            let (first_overwritten, second_overwritten) = self.log.push_double(first, second);
            self.merge_overwritten_clock(first_overwritten);
            self.merge_overwritten_clock(second_overwritten);
        }
    }

    #[inline]
    fn merge_clock(&mut self, ext_clock: LogicalClock) {
        if Self::merge_clocks(&mut self.clocks, ext_clock).is_err() {
            self.record_event(EventId::EVENT_NUM_CLOCKS_OVERFLOWED);
        }
    }

    #[inline]
    pub(crate) fn merge_clocks<'c>(
        clocks: &mut FixedSliceVec<'c, LogicalClock>,
        ext_clock: LogicalClock,
    ) -> Result<(), TryPushError<LogicalClock>> {
        let mut existed = false;
        for c in clocks.iter_mut() {
            if c.id == ext_clock.id {
                if OrdClock(ext_clock.epoch, ext_clock.ticks) > OrdClock(c.epoch, c.ticks) {
                    c.epoch = ext_clock.epoch;
                    c.ticks = ext_clock.ticks;
                }
                existed = true;
            }
        }
        if !existed {
            clocks.try_push(ext_clock)?;
        }
        Ok(())
    }
}

#[cfg(test)]
mod test {
    use super::*;

    #[test]
    fn epoch_rollover() {
        let probe_a = ProbeId::new(1).unwrap();
        let probe_b = ProbeId::new(2).unwrap();

        let lc = |id: ProbeId, epoch: u16, clock: u16| LogicalClock {
            id,
            epoch: ProbeEpoch(epoch),
            ticks: ProbeTicks(clock),
        };

        let find_clock =
            |h: &DynamicHistory, id: ProbeId| h.clocks.iter().find(|c| c.id == id).cloned();

        {
            let mut storage_a = [0u8; 512];
            let h = DynamicHistory::new_at(&mut storage_a, probe_a).unwrap();

            h.merge_clock(lc(probe_b, 1, 1));
            assert_eq!(find_clock(&h, probe_b), Some(lc(probe_b, 1, 1)));

            // Sanity check just the clock tick
            h.merge_clock(lc(probe_b, 1, 2));
            assert_eq!(find_clock(&h, probe_b), Some(lc(probe_b, 1, 2)));

            // Sanity check the epoch tick
            h.merge_clock(lc(probe_b, 2, 2));
            assert_eq!(find_clock(&h, probe_b), Some(lc(probe_b, 2, 2)));

            // Can't roll back the clock
            h.merge_clock(lc(probe_b, 2, 1));
            assert_eq!(find_clock(&h, probe_b), Some(lc(probe_b, 2, 2)));

            // Can't roll back the epoch
            h.merge_clock(lc(probe_b, 1, 3));
            assert_eq!(find_clock(&h, probe_b), Some(lc(probe_b, 2, 2)));

            // Go to the very edge of the epoch's range
            let emax = ProbeEpoch::MAX;
            let tmax = ProbeTicks::MAX;
            h.merge_clock(lc(probe_b, emax.0, tmax.0));
            assert_eq!(find_clock(&h, probe_b), Some(lc(probe_b, emax.0, tmax.0)));

            // Wraparound to 1 is now allowed
            h.merge_clock(lc(probe_b, 1, 1));
            assert_eq!(find_clock(&h, probe_b), Some(lc(probe_b, 1, 1)));
        }

        // Wrap around can happen even if a few messages were missed (because of
        // repeated restarts)
        {
            let mut storage_a = [0u8; 512];
            let h = DynamicHistory::new_at(&mut storage_a, probe_a).unwrap();

            h.merge_clock(lc(probe_b, ProbeEpoch::MAX.0 - 2, 1));
            h.merge_clock(lc(probe_b, 2, 1));
            assert_eq!(find_clock(&h, probe_b), Some(lc(probe_b, 2, 1)));
        }

        // But not outside the threshold
        {
            let mut storage_a = [0u8; 512];
            let h = DynamicHistory::new_at(&mut storage_a, probe_a).unwrap();

            h.merge_clock(lc(probe_b, ProbeEpoch::MAX.0 - 2, 1));
            h.merge_clock(lc(probe_b, 5, 1));
            assert_eq!(
                find_clock(&h, probe_b),
                Some(lc(probe_b, ProbeEpoch::MAX.0 - 2, 1))
            );
        }
    }

    #[test]
    fn merged_clocks_overflow_error_event() {
        let probe_id = ProbeId::new(1).unwrap();
        let mut storage = [0u8; 512];
        let h = DynamicHistory::new_at(&mut storage, probe_id).unwrap();

        let lc = |id: ProbeId, epoch: u16, clock: u16| LogicalClock {
            id,
            epoch: ProbeEpoch(epoch),
            ticks: ProbeTicks(clock),
        };

        assert!(h.clocks.capacity() * 4 <= core::u16::MAX as usize);
        for i in 1..h.clocks.capacity() * 4 {
            let other_probe = ProbeId::new(i as u32).unwrap();
            h.merge_clock(lc(other_probe, 0, i as u16));
        }

        // Make sure we've filled up the clocks
        assert_eq!(h.clocks.len(), h.clocks.capacity());

        // When we generate a report, it should contain the merged clocks overflow event
        let mut report_dest = [0_u8; 512];
        let bytes_written = h.report(&mut report_dest).unwrap();
        let log_report = WireReport::new(&report_dest[..bytes_written]).unwrap();

        assert_eq!(log_report.n_clocks() as usize, h.clocks.capacity());
        assert_eq!(log_report.n_log_entries(), 17);

        let offset = log_report.n_clocks() as usize * size_of::<LogicalClock>();
        let log_bytes = &log_report.payload()[offset..];

        let found_internal_event = log_bytes
            .chunks_exact(size_of::<LogEntry>())
            .map(|bytes| crate::wire::le_bytes::read_u32(bytes))
            .map(|word| unsafe { LogEntry::new_unchecked(word) })
            .find(|log_entry| {
                if let Some(ev) = log_entry.interpret_as_event_id() {
                    if ev == EventId::EVENT_NUM_CLOCKS_OVERFLOWED {
                        assert!(!log_entry.has_event_with_payload_bit_set());
                        assert!(!log_entry.has_clock_bit_set());
                        return true;
                    }
                }
                false
            });
        assert_eq!(
            found_internal_event,
            Some(LogEntry::event(EventId::EVENT_NUM_CLOCKS_OVERFLOWED))
        );
    }
}<|MERGE_RESOLUTION|>--- conflicted
+++ resolved
@@ -46,8 +46,6 @@
 const_assert_eq!(12, size_of::<ModalityProbeInstant>());
 const_assert_eq!(4, align_of::<ModalityProbeInstant>());
 
-<<<<<<< HEAD
-=======
 const_assert_eq!(
     size_of::<RaceLog<'_>>()
         + size_of::<ProbeId>()
@@ -58,7 +56,6 @@
     size_of::<DynamicHistory>()
 );
 
->>>>>>> d403b93c
 /// Manages the core of a probe in-memory implementation
 /// backed by runtime-sized arrays of current logical clocks
 /// and probe log items
@@ -70,17 +67,12 @@
 #[derive(Debug)]
 #[repr(C)]
 pub struct DynamicHistory<'a> {
-<<<<<<< HEAD
     /// Minimum priority level of items that can be written to the log
     pub overwrite_priority: OverwritePriorityLevel,
     /// ID of this probe
     pub probe_id: ProbeId,
     /// Log used to store events and trace clocks
     pub log: RaceLog<'a>,
-=======
-    pub(crate) log: RaceLog<'a>,
-    pub(crate) probe_id: ProbeId,
->>>>>>> d403b93c
     /// The number of events seen since the current
     /// probe's logical clock last increased.
     pub(crate) event_count: u32,
@@ -88,13 +80,7 @@
     /// Invariants:
     ///   * The first clock is always that of the local probe id
     pub(crate) clocks: FixedSliceVec<'a, LogicalClock>,
-<<<<<<< HEAD
-    pub(crate) self_clock: LogicalClock,
-    pub(crate) read_cursor: u32,
-    pub(crate) report_seq_num: u16,
-=======
     pub(crate) report_seq_num: u64,
->>>>>>> d403b93c
 }
 
 /// Represents a level of priority of entries written to the log that overwrite other entries
@@ -168,15 +154,11 @@
         }
         let (clocks_region, log_region) = dynamic_region_slice.split_at_mut(clocks_region_bytes);
         let mut clocks = FixedSliceVec::from_bytes(clocks_region);
-<<<<<<< HEAD
         // Create new racebuffer, using full log region instead of rounding to power of 2 length for
         // optimized indexing
         // Note: point of future improvement - a heuristic could be used to determine whether or not the memory cost
         // of rounding the log's storage space outweighs the runtime cost of using mod operations for indexing
-        let log = RaceLog::new_from_bytes(log_region, false)
-=======
         let log = RaceBuffer::new_from_bytes(log_region, false)
->>>>>>> d403b93c
             .map_err(|_| StorageSetupError::UnderMinimumAllowedSize)?;
         if clocks.capacity() < MIN_CLOCKS_LEN || (log.capacity() as usize) < MIN_LOG_LEN {
             return Err(StorageSetupError::UnderMinimumAllowedSize);
@@ -191,11 +173,7 @@
                 "The History.clocks field should always contain a clock for this probe instance",
             );
         let history = DynamicHistory {
-<<<<<<< HEAD
             overwrite_priority: OverwritePriorityLevel(0),
-            read_cursor: 0,
-=======
->>>>>>> d403b93c
             report_seq_num: 0,
             event_count: 0,
             self_clock: LogicalClock {
@@ -295,20 +273,6 @@
             report.set_seq_num(self.report_seq_num);
             report.set_n_clocks(clocks_len as u16);
 
-<<<<<<< HEAD
-            let mut payload = report.payload_mut();
-            let (n_items_written, n_items_read, did_clocks_overflow) = write_report_payload(
-                self.log.iter(self.read_cursor),
-                &mut FrontierClocksFSV::new(&mut self.clocks),
-                &mut PayloadOutputByteSlice::new(&mut payload),
-            );
-            // Buffer cannot store more than u32::MAX/2 items, so n_items_written will always fit into u32
-            report.set_n_log_entries(n_items_written as u32);
-
-            // Wrapping add
-            // Buffer cannot store more than u32::MAX/2 items, so n_items_read will always fit into u32
-            self.read_cursor = self.log.seqn_add(self.read_cursor, n_items_read as u32);
-=======
             let payload = report.payload_mut();
             let (clocks_region, log_region) =
                 payload.split_at_mut(self.clocks.len() * size_of::<LogicalClock>());
@@ -388,7 +352,6 @@
 
             report.set_n_log_entries(n_copied as u32);
 
->>>>>>> d403b93c
             if did_clocks_overflow {
                 self.record_event(EventId::EVENT_NUM_CLOCKS_OVERFLOWED);
             }
